--- conflicted
+++ resolved
@@ -13,6 +13,7 @@
 ### Changed
 - Acquisition function indicator `is_mc` has been removed in favor of new indicators 
   `supports_batching` and `supports_pending_experiments`
+- Telemetry now runs in a daemon thread
 
 ### Fixed
 - Incorrect optimization direction with `PSTD` with a single minimization target
@@ -58,16 +59,12 @@
 - `CustomDiscreteParameter` does not allow duplicated rows in `data` anymore
 - De-/activating Polars via `BAYBE_DEACTIVATE_POLARS` now requires passing values
   compatible with `strtobool`
-<<<<<<< HEAD
-- Telemetry now runs in a daemon thread
-=======
 - All arguments to `MetaRecommender.select_recommender` are now optional
 - `MetaRecommender`s can now be composed of other `MetaRecommender`s
 - For performance reasons, search space manipulation using `polars` is no longer
   guaranteed to produce the same row order as the corresponding `pandas` operations
 - `allow_repeated_recommendations` has been renamed to 
   `allow_recommending_already_recommended` and is now `True` by default
->>>>>>> 613bd3a9
 
 ### Fixed
 - Rare bug arising from degenerate `SubstanceParameter.comp_df` rows that caused
