# Changelog
All notable changes to this project will be documented in this file.

The format is based on [Keep a Changelog](https://keepachangelog.com/en/1.0.0/),
and this project adheres to [Semantic Versioning](https://semver.org/spec/v2.0.0.html).

## [0.13.1] - 2025-06-06
### Added
<<<<<<< HEAD
- New `NumericalTarget` interface, including advanced machinery for defining and
  manipulating target transformations based on the new `transformations` subpackage
- `match_bell` and `match_triangular` convenience constructors to `NumericalTarget`
  for reproducing the legacy `MATCH` modes
- `normalize_ramp` convenience constructor to `NumericalTarget` for reproducing the
  legacy behavior when imposing bounds on `MIN`/`MAX` targets
- Full support for accessing posterior information of `NumericalTarget`, i.e. now
  including settings considered `MATCH` mode in the legacy interface, as well as targets
  used in `DesirabilityObjective`
- `total_transformation` and `is_normalized` properties to `NumericalTarget`
- `normalize`, `clamp`, `log`, `exp` and `power` methods to `NumericalTarget` for
  easy creation of transformed targets from existing ones
- `get_image` method to `NumericalTarget` for computing the images of transformed
  target value ranges
- Support for non-normalized targets in `DesirabilityObjective`
- `Objective.to_botorch` method for converting objectives to BoTorch
- Tests for migrating to new `NumericalTarget` interface
=======
- Support for Python 3.13
>>>>>>> a56d418d
- `random_tie_break` flag to `farthest_point_sampling` to toggle between 
  random or deterministic sampling for equidistant cases
- `random_tie_break` and `initialization` attributes to `FPSRecommender` to
  control sampling in `farthest_point_sampling`
- Flag for toggling parallel computation in `simulate_scenarios`
- Additional transfer learning and synthetic benchmarks
- Utility `normalize_input_dtypes` for ensuring all input dataframe columns have the
  expected dtypes
- `CompositeSurrogate` now has a `_posterior_comp` method similar to `Surrogate`
- `SHAPInsight.explain_target` method for computing explanations for only a specific 
  target

### Changed
- `CategoricalParameter` and `TaskParameter` now also allow Boolean entries as 
  `values` and `active_values`
- `SubspaceDiscrete.from_dataframe` now handles purely Boolean columns differently, 
  inferring a `CategoricalParameter` with `INT` encoding for them
- `SHAPInsight.explain` now returns a tuple of explanations that contains one 
  explanation for each surrogate model used by the (possibly multi-output) objective
- `SHAPInsight.plot` now has the optional `target_index` argument, enabling users to 
  select for which target they want to plot the shap assessment (default is the first 
  target)
- `add_measurements`, `update_measurements`, `fuzzy_row_match` and some `.recommend` 
  calls now operate on dtype-normalized copies of the input if it contained unexpected
  dtypes for a parameter or target
- `scikit-learn` and `scipy` are now lazy-loaded
- Validity of optional `model_params` attribute of `RandomForestSurrogate`, 
  `NGBoostSurrogate` and `BayesianLinearSurrogate` is now checked via a hardcoded 
  `TypedDict` instead of dynamically retrieved specifications, required for 
  lazy-loading related packages
- `CustomONNXSurrogate.onnx_str` is no longer validated before being used

### Changed
- The behavior of `NumericalTarget` is no longer defined via a `mode` (i.e. `MIN`,
  `MAX`, `MATCH` in legacy interface) but controlled using a minimization flag and
  corresponding target transformations. This allows for more flexible target
  definitions, makes invalid target configurations unrepresentable, and is in line with
  the definition of mathematical optimization problems. Also, it avoids the need to
  explicitly specify an irrelevant optimization direction in the context of active
  learning.
- Evaluating posteriors using a `DesirabilityObjective` now returns information 
  for each target instead of for the desirability value
- Specifying bounds for `Interval` is now optional

### Fixed
- Using `PosteriorStandardDeviation` with `MIN` targets no longer results in 
  minimization of the acquisition function
<<<<<<< HEAD
- Added missing garbage collection call to pareto.py, potentially solving serialization
  issues in certain cases
=======
- Added missing garbage collection call to `pareto.py`, potentially solving 
  serialization issues in certain cases
- `catch_constant_targets` decorator is now properly typed
- Incorrect normalization of explanation shapes for `SHAPInsight`

### Removed
- `SHAPInsight.uses_shap_explainer`
>>>>>>> a56d418d

### Removed
- Option to specify reference values for `add_fake_measurements`
- `convert_bounds` utility (since now equivalent to `Interval.create`)

### Deprecations
- Creating `NumericalTarget`s using a `mode` argument
- `TargetMode` and `TargetTransformation` enums
- `linear_transform`, `triangular_transform` and `bell_transform` functions

## [0.13.0] - 2025-04-16
### Added
- `extras` group for installing all dependencies required for optional features
- Support for NumPy 2.0+
- `ParetoObjective` class for Pareto optimization of multiple targets and corresponding
  `qNoisyExpectedHypervolumeImprovement` / `qLogNoisyExpectedHypervolumeImprovement` /
  `qLogNParEGO` acquisition functions
- Composite surrogates now drop rows containing NaNs (separately for each target), 
  effectively enabling partial measurements
- `SubstanceParameter`, `CustomDiscreteParameter` and `CategoricalParameter` now also 
  support restricting the search space via `active_values`, while `values` continue to 
  identify allowed measurement inputs
- `Campaign.posterior_stats` and `Surrogate.posterior_stats` as convenience methods for
  providing statistical measures about the target predictions of a given set of
  candidates
- `acquisition_values` and `joint_acquisition_value` convenience methods to
  `Campaign` and `BayesianRecommender` for computing acquisition values
- `Campaign.get_acquisition_function` and `BayesianRecommender.get_acquisition_function`
  convenience methods for retrieving the underlying acquisition function
- `AcquisitionFunction.evaluate` convenience method for computing acquisition values
  from candidates in experimental representation
- `qPSTD` acquisition function
- `BCUT2D` encoding for `SubstanceParameter`
- `SHAPInsight` now supports the `waterfall` plot type
- Cardinality constraints sections to the user guide
- `ContinuousCardinalityConstraint` is now compatible with `BotorchRecommender`
- Attribute `max_n_subspaces` to `BotorchRecommender`, allowing to control
  optimization behavior in the presence of cardinality constraints
- `Surrogate.replicate` method for making single-target surrogate models multi-target
  compatible
- `CompositeSurrogate` class for composing multi-target surrogates from single-target
  surrogates
- `is_multi_output` attribute to `Objective`
- `supports_multi_output` attribute/property to `Surrogate`/`AcquisitionFunction`
- `n_outputs` property to `Objective`
- Attribute `relative_threshold` and method `get_absolute_thresholds` to 
  `ContinuousCardinalityConstraint` for handling inactivity ranges
- Utilities `inactive_parameter_combinations` and`n_inactive_parameter_combinations` 
  to both `ContinuousCardinalityConstraint`and `SubspaceContinuous` for iterating
  over cardinality-constrained parameter sets
- Utilities `activate_parameter` and `is_cardinality_fulfilled` for enforcing and
  validating cardinality constraints
- Utility `is_inactive` for determining if parameters are inactive
- A `MinimumCardinalityViolatedWarning` is triggered when minimum cardinality
  constraints are violated
- Stored benchmarking results now include the Python environment and version

### Changed
- Targets are now allowed to contain NaN, deferring potential failure to attempted 
  recommendation instead of data ingestion
- For label-like parameters, `SubspaceDiscrete` now only includes parameter values 
  that are in `active_values`
- The default value for `sequential_continuous` in `BotorchRecommender` has been 
  changed to `True`
- `SHAPInsight` now allows explanation input that has additional columns compared to 
  the background data (will be ignored)
- Acquisition function indicator `is_mc` has been removed in favor of new indicators 
  `supports_batching` and `supports_pending_experiments`
- `fuzzy_row_match` now uses vectorized operations, resulting in a speedup of matching 
  measurements to the search space between 4x and 40x
- Model scaling now uses the parameter bounds instead of the search space bounds
- `benchmarks` module now accepts a list of domains to be executed
- Construction of BoTorch acquisition functions has been redesigned from ground up
- `ngboost` is now an optional dependency
- `setuptools-scm` is now an optional dependency, used for improved version inference
- `create_example_plots`, `to_string` and `indent` have been relocated within utils

### Fixed
- Incorrect optimization direction with `PSTD` with a single minimization target
- Provide version fallback in case scm fails to infer version during installation

### Removed
- `fuzzy_row_match` will no longer warn about entries not matching to the search space 
- `funcy` dependency
- `scikit-learn-extra` dependency by integrating relevant code parts into `baybe`

### Expired Deprecations (from 0.9.*)
- `baybe.objective` namespace 
- `acquisition_function_cls` constructor parameter for `BayesianRecommender`
- `VarUCB` and `qVarUCB` acquisition functions

## [0.12.2] - 2025-01-31
### Changed
- More robust settings for the GP fitting
- The `beta` parameter of `UCB` and `qUCB` can now also take negative values

## [0.12.1] - 2025-01-29
### Changed
- Default of `allow_recommending_already_recommended` is changed back to `False`
  to avoid exploitation cycles ([#468](https://github.com/emdgroup/baybe/issues/468))

## [0.12.0] - 2025-01-28
### Breaking Changes 
- Lookup callables for simulation are now expected to accept/return dataframes with
  the corresponding parameter/target column labels

### Added
- SHAP explanations via the new `SHAPInsight` class
- Optional `insights` dependency group
- Insights user guide
- Example for a traditional mixture
- `allow_missing` and `allow_extra` keyword arguments to `Objective.transform`
- `add_noise_to_perturb_degenerate_rows` utility
- `benchmarks` subpackage for defining and running performance tests
– `Campaign.toggle_discrete_candidates` to dynamically in-/exclude discrete candidates
- `filter_df` utility for filtering dataframe content
- `arrays_to_dataframes` decorator to create lookups from array-based callables
- `DiscreteConstraint.get_valid` to conveniently access valid candidates
- Functionality for persisting benchmarking results on S3 from a manual pipeline run
- `remain_switched` option to `TwoPhaseMetaRecommender`
- `is_stateful` class variable to `MetaRecommender`
- `get_non_meta_recommender` method to `MetaRecommender`

### Changed
- `SubstanceParameter` encodings are now computed exclusively with the
  `scikit-fingerprints` package, granting access to all fingerprints available therein
- Example for slot-based mixtures has been revised and grouped together with the new 
  traditional mixture example
- Memory caching is now non-verbose
- `CustomDiscreteParameter` does not allow duplicated rows in `data` anymore
- De-/activating Polars via `BAYBE_DEACTIVATE_POLARS` now requires passing values
  compatible with `strtobool`
- All arguments to `MetaRecommender.select_recommender` are now optional
- `MetaRecommender`s can now be composed of other `MetaRecommender`s
- For performance reasons, search space manipulation using `polars` is no longer
  guaranteed to produce the same row order as the corresponding `pandas` operations
- `allow_repeated_recommendations` has been renamed to 
  `allow_recommending_already_recommended` and is now `True` by default

### Fixed
- Rare bug arising from degenerate `SubstanceParameter.comp_df` rows that caused
  wrong number of recommendations being returned
- `ContinuousConstraint`s can now be used in single point precision
- Search spaces are now stateless, preventing unintended side effects that could lead to
  incorrect candidate sets when reused in different optimization contexts
- `qNIPV` not working with single `MIN` targets
- Passing a `TargetTransformation` without passing `bounds` when creating a 
  `NumericalTarget` now raises an error
- Crash when using `ContinuousCardinalityConstraint` caused by an unintended interplay
  between constraints and dropped parameters yielding empty parameter sets
- Minimizing a single `NumericalTarget` with specified bounds/transformation via
  `SingleTargetObjective` no longer erroneously maximizes it
- `allow_*` flags are now context-aware, i.e. setting them in a context where they are
  irrelevant now raises an error instead of passing silently

### Removed
- `botorch_function_wrapper` utility for creating lookup callables

### Deprecations
- Passing a dataframe via the `data` argument to `Objective.transform` is no longer
  possible. The dataframe must now be passed as positional argument.
- The new `allow_extra` flag is automatically set to `True` in `Objective.transform`
  when left unspecified
- `get_transform_parameters` has been replaced with `get_transform_objects`
- Passing a dataframe via the `data` argument to `Target.transform` is no longer
  possible. The data must now be passed as a series as first positional argument.
- `SubstanceEncoding` value `MORGAN_FP`. As a replacement, `ECFP` with 1024 bits and
  radius of 4 can be used.
- `SubstanceEncoding` value `RDKIT`. As a replacement, `RDKIT2DDESCRIPTORS` can be used.
- The `metadata` attribute of `SubspaceDiscrete` no longer exists. Metadata is now
  exclusively handled by the `Campaign` class.
- `get_current_recommender` and `get_next_recommender` of `MetaRecommender` have become
  obsolete and calling them is no longer possible
- Passing `allow_*` flags to recommenders is no longer supported since the necessary
  metadata required for the flags is no longer available at that level. The
  functionality has been taken over by `Campaign`.

## [0.11.4] - 2025-01-27
### Changed
- Polars lazy streaming has been deactivated due to instabilities

### Fixed
- Improvement-based Monte Carlo acquisition functions now use the correct
  reference value for single-target minimization

## [0.11.3] - 2024-11-06
### Fixed
- `protobuf` dependency issue, version pin was removed

## [0.11.2] - 2024-10-11
### Added
- `n_restarts` and `n_raw_samples` keywords to configure continuous optimization
  behavior for `BotorchRecommender`
- User guide for utilities
- `mypy` rule expecting explicit `override` markers for method overrides

### Changed
- Utility `add_fake_results` renamed to `add_fake_measurements`
- Utilities `add_fake_measurements` and `add_parameter_noise` now also return the
  dataframe they modified in-place

### Fixed
- Leftover attrs-decorated classes are garbage collected before the subclass tree is
  traversed, avoiding sporadic serialization problems

## [0.11.1] - 2024-10-01
### Added
- Continuous linear constraints have been consolidated in the new
  `ContinuousLinearConstraint` class

### Changed
- `get_surrogate` now also returns the model for transformed single targets or
  desirability objectives

### Fixed
- Unsafe name-based matching of columns in `get_comp_rep_parameter_indices`

### Deprecations
- `ContinuousLinearEqualityConstraint` and `ContinuousLinearInequalityConstraint`
  replaced by `ContinuousLinearConstraint` with the corresponding `operator` keyword

## [0.11.0] - 2024-09-09
### Breaking Changes
- The public methods of `Surrogate` models now operate on dataframes in experimental
  representation instead of tensors in computational representation
- `Surrogate.posterior` models now returns a `Posterior` object
- `param_bounds_comp` of `SearchSpace`, `SubspaceDiscrete` and `SubspaceContinuous` has
  been replaced with `comp_rep_bounds`, which returns a dataframe

### Added
- `py.typed` file to enable the use of type checkers on the user side
- `IndependentGaussianSurrogate` base class for surrogate models providing independent 
  Gaussian posteriors for all candidates (cannot be used for batch prediction)
- `comp_rep_columns` property for `Parameter`, `SearchSpace`, `SubspaceDiscrete`
  and `SubspaceContinuous` classes
- New mechanisms for surrogate input/output scaling configurable per class
- `SurrogateProtocol` as an interface for user-defined surrogate architectures
- Support for binary targets via `BinaryTarget` class
- Support for bandit optimization via `BetaBernoulliMultiArmedBanditSurrogate` class
- Bandit optimization example
- `qThompsonSampling` acquisition function
- `BetaPrior` class
- `recommend` now accepts the `pending_experiments` argument, informing the algorithm
  about points that were already selected for evaluation
- Pure recommenders now have the `allow_recommending_pending_experiments` flag,
  controlling whether pending experiments are excluded from candidates in purely
  discrete search spaces
- `get_surrogate` and `posterior` methods to `Campaign`
- `tenacity` test dependency
- Multi-version documentation

### Changed
- The transition from experimental to computational representation no longer happens
  in the recommender but in the surrogate
- Fallback models created by `catch_constant_targets` are stored outside the surrogate
- `to_tensor` now also handles `numpy` arrays
- `MIN` mode of `NumericalTarget` is now implemented via the acquisition function
  instead of negating the computational representation
- Search spaces now store their parameters in alphabetical order by name
- Improvement-based acquisition functions now consider the maximum posterior mean
  instead of the maximum noisy measurement as reference value
- Iteration tests now attempt up to 5 repeated executions if they fail due to numerical
  reasons

### Fixed
- `CategoricalParameter` and `TaskParameter` no longer incorrectly coerce a single
  string input to categories/tasks
- `farthest_point_sampling` no longer depends on the provided point order
- Batch predictions for `RandomForestSurrogate`
- Surrogates providing only marginal posterior information can no longer be used for
  batch recommendation
- `SearchSpace.from_dataframe` now creates a proper empty discrete subspace without
  index when called with continuous parameters only
- Metadata updates are now only triggered when a discrete subspace is present
- Unintended reordering of discrete search space parts for recommendations obtained
  with `BotorchRecommender`

### Removed
- `register_custom_architecture` decorator
- `Scalar` and `DefaultScaler` classes

### Deprecations
- The role of `register_custom_architecture` has been taken over by
  `baybe.surrogates.base.SurrogateProtocol`
- `BayesianRecommender.surrogate_model` has been replaced with `get_surrogate`

## [0.10.0] - 2024-08-02
### Breaking Changes
- Providing an explicit `batch_size` is now mandatory when asking for recommendations
- `RecommenderProtocol.recommend` now accepts an optional `Objective` 
- `RecommenderProtocol.recommend` now expects training data to be provided as a single
  dataframe in experimental representation instead of two separate dataframes in
  computational representation
- `Parameter.is_numeric` has been replaced with `Parameter.is_numerical`
- `DiscreteParameter.transform_rep_exp2comp` has been replaced with
  `DiscreteParameter.transform` 
- `filter_attributes` has been replaced with `match_attributes`

### Added
- `Surrogate` base class now exposes a `to_botorch` method
- `SubspaceDiscrete.to_searchspace` and `SubspaceContinuous.to_searchspace`
  convenience constructor
- Validators for `Campaign` attributes
- `_optional` subpackage for managing optional dependencies
- New acquisition functions for active learning: `qNIPV` (negative integrated posterior
  variance) and `PSTD` (posterior standard deviation)
- Acquisition function: `qKG` (knowledge gradient)
- Abstract `ContinuousNonlinearConstraint` class
- Abstract `CardinalityConstraint` class and
  `DiscreteCardinalityConstraint`/`ContinuousCardinalityConstraint` subclasses
- Uniform sampling mechanism for continuous spaces with cardinality constraints
- `register_hooks` utility enabling user-defined augmentation of arbitrary callables
- `transform` methods of `SearchSpace`, `SubspaceDiscrete` and `SubspaceContinuous`
  now take additional `allow_missing` and `allow_extra` keyword arguments
- More details to the transfer learning user guide
- Activated doctests
- `SubspaceDiscrete.from_parameter`, `SubspaceContinuous.from_parameter`,
  `SubspaceContinuous.from_product` and `SearchSpace.from_parameter`
   convenience constructors
- `DiscreteParameter.to_subspace`, `ContinuousParameter.to_subspace` and
  `Parameter.to_searchspace` convenience constructors
- Utilities for permutation and dependency data augmentation
- Validation and translation tests for kernels
- `BasicKernel` and `CompositeKernel` base classes
- Activated `pre-commit.ci` with auto-update
- User guide for active learning
- Polars expressions for `DiscreteSumConstraint`, `DiscreteProductConstraint`, 
  `DiscreteExcludeConstraint`, `DiscreteLinkedParametersConstraint` and 
  `DiscreteNoLabelDuplicatesConstraint`
- Discrete search space Cartesian product can be created lazily via Polars
- Examples demonstrating the `register_hooks` utility: basic registration mechanism,
  monitoring the probability of improvement, and automatic campaign stopping
- Documentation building now uses a lockfile to fix the exact environment

### Changed
- Passing an `Objective` to `Campaign` is now optional
- `GaussianProcessSurrogate` models are no longer wrapped when cast to BoTorch
- Restrict upper versions of main dependencies, motivated by major `numpy` release
- Sampling methods in `qNIPV` and `BotorchRecommender` are now specified via 
  `DiscreteSamplingMethod` enum
- `Interval` class now supports degenerate intervals containing only one element
- `add_fake_results` now directly processes `Target` objects instead of a `Campaign`
- `path` argument in plotting utility is now optional and defaults to `Path(".")`
- `UnusedObjectWarning` by non-predictive recommenders is now ignored during simulations
- The default kernel factory now avoids strong jumps by linearly interpolating between
  two fixed low and high dimensional prior regimes
- The previous default kernel factory has been renamed to `EDBOKernelFactory` and now
  fully reflects the original logic
- The default acquisition function has been changed from `qEI` to `qLogEI` for improved
  numerical stability

### Removed
- Support for Python 3.9 removed due to new [BoTorch requirements](https://github.com/pytorch/botorch/pull/2293) 
  and guidelines from [Scientific Python](https://scientific-python.org/specs/spec-0000/)
- Linter `typos` for spellchecking

### Fixed
- `sequential` flag of `SequentialGreedyRecommender` is now set to `True`
- Serialization bug related to class layout of `SKLearnClusteringRecommender`
- `MetaRecommender`s no longer trigger warnings about non-empty objectives or
  measurements when calling a `NonPredictiveRecommender`
- Bug introduced in 0.9.0 (PR #221, commit 3078f3), where arguments to `to_gpytorch` 
  are not passed on to the GPyTorch kernels
- Positive-valued kernel attributes are now correctly handled by validators
  and hypothesis strategies
- As a temporary workaround to compensate for missing `IndexKernel` priors, 
 `fit_gpytorch_mll_torch` is used instead of `fit_gpytorch_mll` when a `TaskParameter`
  is present, which acts as regularization via early stopping during model fitting

### Deprecations
- `SequentialGreedyRecommender` class replaced with `BotorchRecommender`
- `SubspaceContinuous.samples_random` has been replaced with
  `SubspaceContinuous.sample_uniform`
- `SubspaceContinuous.samples_full_factorial` has been replaced with
  `SubspaceContinuous.sample_from_full_factorial`
- Passing a dataframe via the `data` argument to the `transform` methods of
  `SearchSpace`, `SubspaceDiscrete` and `SubspaceContinuous` is no longer possible.
  The dataframe must now be passed as positional argument.
- The new `allow_extra` flag is automatically set to `True` in `transform` methods
  of search space classes when left unspecified

### Expired Deprecations (from 0.7.*)
- `Interval.is_finite` property
- Specifying target configs without type information 
- Specifying parameters/constraints at the top level of a campaign configs
- Passing `numerical_measurements_must_be_within_tolerance` to `Campaign`
- `batch_quantity` argument 
- Passing `allow_repeated_recommendations` or `allow_recommending_already_measured` 
  to `MetaRecommender` (or former `Strategy`)
- `*Strategy` classes and `baybe.strategies` subpackage
- Specifying `MetaRecommender` (or former `Strategy`) configs without type information 

## [0.9.1] - 2024-06-04
### Changed
- Discrete searchspace memory estimate is now natively represented in bytes 

### Fixed
- Non-GP surrogates not working with `deepcopy` and the simulation package due to
  slotted base class
- Datatype inconsistencies for various parameters' `values` and `comp_df` and 
  `SubSelectionCondition`'s `selection` related to floating point precision

## [0.9.0] - 2024-05-21
### Added
- Class hierarchy for objectives
- `AdditiveKernel`, `LinearKernel`, `MaternKernel`, `PeriodicKernel`, 
  `PiecewisePolynomialKernel`, `PolynomialKernel`, `ProductKernel`, `RBFKernel`, 
  `RFFKernel`, `RQKernel`, `ScaleKernel` classes
- `KernelFactory` protocol enabling context-dependent construction of kernels
- Preset mechanism for `GaussianProcessSurrogate`
- `hypothesis` strategies and roundtrip test for kernels, constraints, objectives,
  priors and acquisition functions
- New acquisition functions: `qSR`, `qNEI`, `LogEI`, `qLogEI`, `qLogNEI`
- `GammaPrior`, `HalfCauchyPrior`, `NormalPrior`, `HalfNormalPrior`, `LogNormalPrior`
  and `SmoothedBoxPrior` classes
- Possibility to deserialize classes from optional class name abbreviations
- Basic deserialization tests using different class type specifiers
- Serialization user guide
- Environment variables user guide
- Utility for estimating memory requirements of discrete product search space
- `mypy` for search space and objectives

### Changed
- Reorganized acquisition.py into `acquisition` subpackage
- Reorganized simulation.py into `simulation` subpackage
- Reorganized gaussian_process.py into `gaussian_process` subpackage
- Acquisition functions are now their own objects
- `acquisition_function_cls` constructor parameter renamed to `acquisition_function`
- User guide now explains the new objective classes
- Telemetry deactivation warning is only shown to developers
- `torch`, `gpytorch` and `botorch` are lazy-loaded for improved startup time
- If an exception is encountered during simulation, incomplete results are returned 
  with a warning instead of passing through the uncaught exception
- Environment variables `BAYBE_NUMPY_USE_SINGLE_PRECISION` and
  `BAYBE_TORCH_USE_SINGLE_PRECISION` to enforce single point precision usage

### Removed
- `model_params` attribute from `Surrogate` base class, `GaussianProcessSurrogate` and
  `CustomONNXSurrogate`
- Dependency on `requests` package
  
### Fixed
- `n_task_params` now evaluates to 1 if `task_idx == 0`
- Simulation no longer fails in `ignore` mode when lookup dataframe contains duplicate
  parameter configurations
- Simulation no longer fails for targets in `MATCH` mode
- `closest_element` now works for array-like input of all kinds
- Structuring concrete subclasses no longer requires providing an explicit `type` field
- `_target(s)` attributes of `Objectives` are now (de-)serialized without leading
  underscore to support user-friendly serialization strings
- Telemetry does not execute any code if it was disabled
- Running simulations no longer alters the states of the global random number generators

### Deprecations
- The former `baybe.objective.Objective` class has been replaced with
  `SingleTargetObjective` and `DesirabilityObjective`
- `acquisition_function_cls` constructor parameter for `BayesianRecommender`
- `VarUCB` and `qVarUCB` acquisition functions

### Expired Deprecations (from 0.6.*)
- `BayBE` class
- `baybe.surrogate` module
- `baybe.targets.Objective` class
- `baybe.strategies.Strategy` class

## [0.8.2] - 2024-03-27
### Added
- Simulation user guide
- Example for transfer learning backtesting utility
- `pyupgrade` pre-commit hook
- Better human readable `__str__` representation of objective and targets
- Alternative dataframe deserialization from `pd.DataFrame` constructors

### Changed
- More detailed and sophisticated search space user guide
- Support for Python 3.12
- Upgraded syntax to Python 3.9
- Bumped `onnx` version to fix vulnerability
- Increased threshold for low-dimensional GP priors
- Replaced `fit_gpytorch_mll_torch` with `fit_gpytorch_mll`
- Use `tox-uv` in pipelines

### Fixed
- `telemetry` dependency is no longer a group (enables Poetry installation)

## [0.8.1] - 2024-03-11
### Added
- Better human readable `__str__` representation of campaign
- README now contains an example on substance encoding results
- Transfer learning user guide
- `from_simplex` constructor now also takes and applies optional constraints

### Changed
- Full lookup backtesting example now tests different substance encodings
- Replaced unmaintained `mordred` dependency by `mordredcommunity`
- `SearchSpace`s now use `ndarray` instead of `Tensor`

### Fixed
- `from_simplex` now efficiently validated in `Campaign.validate_config`

## [0.8.0] - 2024-02-29
### Changed
- BoTorch dependency bumped to `>=0.9.3`

### Removed
- Workaround for BoTorch hybrid recommender data type
- Support for Python 3.8

## [0.7.4] - 2024-02-28
### Added
- Subpackages for the available recommender types
- Multi-style plotting capabilities for generated example plots
- JSON file for plotting themes
- Smoke testing in relevant tox environments
- `ContinuousParameter` base class
- New environment variable `BAYBE_CACHE_DIR` that can customize the disk cache directory
  or turn off disk caching entirely
- Options to control the number of nonzero parameters in `SubspaceDiscrete.from_simplex`
- Temporarily ignore ONNX vulnerabilities
- Better human readable `__str__` representation of search spaces
- `pretty_print_df` function for printing shortened versions of dataframes
- Basic Transfer Learning example
- Repo now has reminders (https://github.com/marketplace/actions/issue-reminder) enabled
- `mypy` for recommenders

### Changed
- `Recommender`s now share their core logic via their base class
- Remove progress bars in examples
- Strategies are now called `MetaRecommender`'s and part of the `recommenders.meta`
  module
- `Recommender`'s are now called `PureRecommender`'s and part of the `recommenders.pure`
  module
- `strategy` keyword of `Campaign` renamed to `recommender`
- `NaiveHybridRecommender` renamed to `NaiveHybridSpaceRecommender`

### Fixed
- Unhandled exception in telemetry when username could not be inferred on Windows
- Metadata is now correctly updated for hybrid spaces
- Unintended deactivation of telemetry due to import problem
- Line wrapping in examples

### Deprecations
- `TwoPhaseStrategy`, `SequentialStrategy` and `StreamingSequentialStrategy` have been
  replaced with their new `MetaRecommender` versions

## [0.7.3] - 2024-02-09
### Added
- Copy button for code blocks in documentation
- `mypy` for campaign, constraints and telemetry
- Top-level example summaries
- `RecommenderProtocol` as common interface for `Strategy` and `Recommender`
- `SubspaceDiscrete.from_simplex` convenience constructor

### Changed
- Order of README sections
- Imports from top level `baybe.utils` no longer possible
- Renamed `utils.numeric` to `utils.numerical`
- Optional `chem` dependencies are lazily imported, improving startup time

### Fixed
- Several minor issues in documentation
- Visibility and constructor exposure of `Campaign` attributes that should be private
- `TaskParameter`s no longer disappear from computational representation when the
  search space contains only one task parameter value
- Failing `baybe` import from environments containing only core dependencies caused by
  eagerly loading `chem` dependencies
- `tox` `coretest` now uses correct environment and skips unavailable tests
- Basic serialization example no longer requires optional `chem` dependencies

### Removed
- Detailed headings in table of contents of examples

### Deprecations
- Passing `numerical_measurements_must_be_within_tolerance` to the `Campaign` 
  constructor is no longer supported. Instead, `Campaign.add_measurements` now
  takes an additional parameter to control the behavior.
- `batch_quantity` replaced with `batch_size`
- `allow_repeated_recommendations` and `allow_recommending_already_measured` are now 
  attributes of `Recommender` and no longer attributes of `Strategy`

## [0.7.2] - 2024-01-24
### Added
- Target enums 
- `mypy` for targets and intervals
- Tests for code blocks in README and user guides
- `hypothesis` strategies and roundtrip tests for targets, intervals, and dataframes
- (De-)serialization of target subclasses via base class
- Docs building check now part of CI
- Automatic formatting checks for code examples in documentation
- Deserialization of classes with classmethod constructors can now be customized
  by providing an optional `constructor` field
- `SearchSpace.from_dataframe` convenience constructor

### Changed
- Renamed `bounds_transform_func` target attribute to `transformation`
- `Interval.is_bounded` now implements the mathematical definition of boundedness
- Moved and renamed target transform utility functions
- Examples have two levels of headings in the table of content
- Fix orders of examples in table of content
- `DiscreteCustomConstraint` validator now expects dataframe instead of series
- `ignore_example` flag builds but does not execute examples when building documentation
- New user guide versions for campaigns, targets and objectives
- Binarization of dataframes now happens via pickling

### Fixed
- Wrong use of `tolerance` argument in constraints user guide
- Errors with generics and type aliases in documentation
- Deduplication bug in substance_data `hypothesis` strategy
- Use pydoclint as flake8 plugin and not as a stand-alone linter
- Margins in documentation for desktop and mobile version
- `Interval`s can now also be deserialized from a bounds iterable
- `SubspaceDiscrete` and `SubspaceContinuous` now have (de-)serialization methods

### Removed
- Conda install instructions and version badge
- Early fail for different Python versions in regular pipeline

### Deprecations
- `Interval.is_finite` replaced with `Interval.is_bounded`
- Specifying target configs without explicit type information is deprecated
- Specifying parameters/constraints at the top level of a campaign configuration JSON is
  deprecated. Instead, an explicit `searchspace` field must be provided with an optional
  `constructor` entry

## [0.7.1] - 2023-12-07
### Added
- Release pipeline now also publishes source distributions
- `hypothesis` strategies and tests for parameters package

### Changed
- Reworked validation tests for parameters package
- `SubstanceParameter` now collects inconsistent user input in an `ExceptionGroup`

### Fixed
- Link handling in documentation

## [0.7.0] - 2023-12-04
### Added
- GitHub CI pipelines
- GitHub documentation pipeline
- Optional `--force` option for building the documentation despite errors
- Enabled passing optional arguments to `tox -e docs` calls
- Logo and banner images
- Project metadata for pyproject.toml
- PyPI release pipeline
- Favicon for homepage
- More literature references
- First drafts of first user guides

### Changed
- Reworked README for GitHub landing page
- Now has concise contribution guidelines
- Use Furo theme for documentation

### Removed
- `--debug` flag for documentation building

## [0.6.1] - 2023-11-27
### Added
- Script for building HTML documentation and corresponding `tox` environment
- Linter `typos` for spellchecking
- Parameter encoding enums
- `mypy` for parameters package
- `tox` environments for `mypy`

### Changed
- Replacing `pylint`, `flake8`, `µfmt` and `usort` with `ruff`
- Markdown based documentation replaced with HTML based documentation

### Fixed
- `encoding` is no longer a class variable
- Now installed with correct `pandas` dependency flag
- `comp_df` column names for `CustomDiscreteParameter` are now safe

## [0.6.0] - 2023-11-17
### Added
- `Raises` section for validators and corresponding contributing guideline
- Bring your own model: surrogate classes for custom model architectures and pre-trained ONNX models
- Test module for deprecation warnings
- Option to control the switching point of `TwoPhaseStrategy` (former `Strategy`)
- `SequentialStrategy` and `StreamingSequentialStrategy` classes
- Telemetry env variable `BAYBE_TELEMETRY_VPN_CHECK` turning the initial connectivity check on/off 
- Telemetry env variable `BAYBE_TELEMETRY_VPN_CHECK_TIMEOUT` for setting the connectivity check timeout

### Changed
- Reorganized modules into subpackages
- Serialization no longer relies on cattrs' global converter
- Refined (un-)structuring logic
- Telemetry env variable `BAYBE_TELEMETRY_HOST` renamed to `BAYBE_TELEMETRY_ENDPOINT`
- Telemetry env variable `BAYBE_DEBUG_FAKE_USERHASH` renamed to `BAYBE_TELEMETRY_USERNAME`
- Telemetry env variable `BAYBE_DEBUG_FAKE_HOSTHASH` renamed to `BAYBE_TELEMETRY_HOSTNAME`
- Bumped cattrs version

### Fixed
- Now supports Python 3.11
- Removed `pyarrow` version pin
- `TaskParameter` added to serialization test
- Deserialization (e.g. from config) no longer silently drops unknown arguments

### Deprecations
- `BayBE` class replaced with `Campaign`
- `baybe.surrogate` replaced with `baybe.surrogates`
- `baybe.targets.Objective` replaced with `baybe.objective.Objective`
- `baybe.strategies.Strategy` replaced with `baybe.strategies.TwoPhaseStrategy`

## [0.5.1] - 2023-10-19
### Added
- Linear in-/equality constraints over continuous parameters
- Constrained optimization for `SequentialGreedyRecommender`
- `RandomRecommender` now supports linear in-/equality constraints via polytope sampling

### Changed
- Include linting for all functions
- Rewrite functions to distinguish between private and public ones
- Unreachable telemetry endpoints now automatically disables telemetry and no longer cause
any data submission loops
- `add_fake_results` utility now considers potential target bounds
- Constraint names have been refactored to indicate whether they operate on discrete 
or continuous parameters

### Fixed
- Random recommendation failing for small discrete (sub-)spaces
- Deserialization issue with `TaskParameter`

## [0.5.0] - 2023-09-15
### Added
- `TaskParameter` for multitask modelling
- Basic transfer learning capability using multitask kernels
- Advanced simulation mechanisms for transfer learning and search space partitioning
- Extensive docstring documentation in all files
- Autodoc using sphinx
- Script for automatic code documentation
- New `tox` environments for a full and a core-only pytest run

### Changed
- Discrete subspaces require unique indices
- Simulation function signatures are redesigned (but largely backwards compatible)
- Docstring contents and style (numpy -> google)
- Regrouped additional dependencies

## [0.4.2] - 2023-08-29
### Added
- Test environments for multiple Python versions via `tox`

### Changed
- Removed `environment.yml`
- Telemetry host endpoint is now flexible via the environment variable `BAYBE_TELEMETRY_HOST`

### Fixed
- Inference for `__version__`

## [0.4.1] - 2023-08-23
### Added
- Vulnerability check via `pip-audit`
- `tests` dependency group

### Changed
- Removed no longer required `fsspec` dependency

### Fixed
- Scipy vulnerability by bumping version to 1.10.1
- Missing `pyarrow` dependency

## [0.4.0] - 2023-08-16
### Added
- `from_dataframe` convenience constructors for discrete and continuous subspaces 
- `from_bounds` convenience constructor for continuous subspaces
- `empty` convenience constructors discrete and continuous subspaces
- `baybe`, `strategies` and `utils` namespace for convenient imports
- Simple test for config validation
- `VarUCB` and `qVarUCB` acquisition functions emulating maximum variance for active learning
- Surrogate model serialization
- Surrogate model parameter passing

### Changed
- Renamed `create` constructors to `from_product`
- Renamed `empty` checks for subspaces to `is_empty`
- Fixed inconsistent class names in surrogate.py
- Fixed inconsistent class names in parameters.py
- Cached recommendations are now private
- Parameters, targets and objectives are now immutable
- Adjusted comments in example files
- Accelerated the slowest tests
- Removed try blocks from config examples
- Upgraded numpy requirement to >= 1.24.1
- Requires `protobuf<=3.20.3`
- `SearchSpace` parameters in surrogate models are now handled in `fit`
- Dataframes are encoded in binary for serialization
- `comp_rep` is loaded directly from the serialization string

### Fixed
- Include scaling in FPS recommender
- Support for pandas>=2.0.0

## [0.3.2] - 2023-07-24
### Added
- Constraints serialization

### Changed
- A maximum of one `DependenciesConstraint` is allowed
- Bumped numpy and matplotlib versions

## [0.3.1] - 2023-07-17
### Added
- Code coverage check with pytest-cov
- Hybrid mode for `SequentialGreedyRecommender`

### Changed
- Removed support for infinite parameter bounds
- Removed not yet implemented MULTI objective mode

### Fixed
- Changelog assert in Azure pipeline
- Bug: telemetry could not be fully deactivated

## [0.3.0] - 2023-06-27
### Added
- `Interval` class for representing parameter/target bounds
- Activated mypy for the first few modules and fixed their type issues
- Automatic (de-)serialization and `SerialMixin` class
- Basic serialization example, demo and tests
- Mechanisms for loading and validating config files
- Telemetry via OpenTelemetry
- More detailed package installation info
- Fallback mechanism for `NonPredictiveRecommender`
- Introduce naive hybrid recommender

### Changed
- Switched from pydantic to attrs in all modules except constraints.py
- Removed subclass initialization hooks and `type` attribute
- Refactored class attributes and their conversion/validation/initialization
- Removed no longer needed `HashableDict` class
- Refactored strategy and recommendation module structures
- Replaced dict-based configuration logic with object-based logic
- Overall versioning scheme and version inference for telemetry
- No longer using private telemetry imports
- Fixed package versions for dev tools
- Revised "Getting Started" section in README.md
- Revised examples

### Fixed
- Telemetry no longer crashing when package was not installed

## [0.2.4] - 2023-03-24
### Added
- Tests for different search space types and their compatible recommenders

### Changed
- Initial strategies converted to recommenders
- Config keyword `initial_strategy` replaced by `initial_recommender_cls`
- Config keywords for the clustering recommenders changed from `x` to `CLUSTERING_x`
- skicit-learn-extra is now optional dependency in the [extra] group
- Type identifiers of greedy recommenders changed to 'SEQUENTIAL_GREEDY_x'

### Fixed
- Parameter bounds now only contain dimensions that actually appear in the search space 

## [0.2.3] - 2023-03-14
### Added
- Parsing for continuous parameters
- Caching of recommendations to avoid unnecessary computations
- Strategy support for hybrid spaces
- Custom discrete constraint with user-provided validator

### Changed
- Parameter class hierarchy
- `SearchSpace` has now a discrete and continuous subspace
- Model fit now done upon requesting recommendations

### Fixed
- Updated BoTorch and GPyTorch versions are also used in pyproject.toml

## [0.2.2] - 2023-01-13
### Added
- `SearchSpace` class
- Code testing with pytest
- Option to specify initial data for backtesting simulations
- SequentialGreedyRecommender class

### Changed
- Switched from miniconda to micromamba in Azure pipeline

### Fixed
- BoTorch version upgrade to fix critical bug (https://github.com/pytorch/botorch/pull/1454)

## [0.2.1] - 2022-12-01
### Fixed
- Parameters cannot be initialized with duplicate values

## [0.2.0] - 2022-11-10
### Added
- Initial strategy: Farthest Point Sampling
- Initial strategy: Partitioning Around Medoids
- Initial strategy: K-means
- Initial strategy: Gaussian Mixture Model
- Constraints and conditions for discrete parameters
- Data scaling functionality
- Decorator for automatic model scaling
- Decorator for handling constant targets
- Decorator for handling batched model input
- Surrogate model: Mean prediction
- Surrogate model: Random forrest
- Surrogate model: NGBoost
- Surrogate model: Bayesian linear
- Save/load functionality for BayBE objects

### Fixed
- UCB now usable as acquisition function, hard-set beta parameter to 1.0
- Temporary GP priors now exactly reproduce EDBO setting

## [0.1.0] - 2022-10-01
### Added
- Code skeleton with a central object to access functionality
- Basic parser for categorical parameters with one-hot encoding
- Basic parser for discrete numerical parameters
- Azure pipeline for code formatting and linting
- Single-task Gaussian process strategy
- Streamlit dashboard for comparing single-task strategies
- Input functionality to read measurements including automatic matching to search space
- Integer encoding for categorical parameters
- Parser for numerical discrete parameters
- Single numerical target with Min and Max mode
- Recommendation functionality
- Parameter scaling depending on parameter types and user-chosen scalers
- Noise and fake-measurement utilities
- Internal metadata storing various info about datapoints in the search space
- BayBE options controlling recommendation and data addition behavior
- Config parsing and validation using pydantic
- Global random seed control
- Strategy connection with BayBE object
- Custom parameters as labels with user-provided encodings
- Substance parameters which are encoded via cheminformatics descriptors
- Data cleaning utilities useful for descriptors
- Simulation capabilities for testing the package on existing data
- Parsing and preprocessing for multiple targets / desirability ansatz
- Basic README file
- Automatic publishing of tagged versions
- Caching of experimental parameters and chemical descriptors
- Choices for acquisition functions and their usage with arbitrary surrogate models
- Temporary logic for selecting GP priors<|MERGE_RESOLUTION|>--- conflicted
+++ resolved
@@ -4,9 +4,8 @@
 The format is based on [Keep a Changelog](https://keepachangelog.com/en/1.0.0/),
 and this project adheres to [Semantic Versioning](https://semver.org/spec/v2.0.0.html).
 
-## [0.13.1] - 2025-06-06
-### Added
-<<<<<<< HEAD
+## [Unreleased]
+### Added
 - New `NumericalTarget` interface, including advanced machinery for defining and
   manipulating target transformations based on the new `transformations` subpackage
 - `match_bell` and `match_triangular` convenience constructors to `NumericalTarget`
@@ -24,9 +23,30 @@
 - Support for non-normalized targets in `DesirabilityObjective`
 - `Objective.to_botorch` method for converting objectives to BoTorch
 - Tests for migrating to new `NumericalTarget` interface
-=======
+
+### Changed
+- The behavior of `NumericalTarget` is no longer defined via a `mode` (i.e. `MIN`,
+  `MAX`, `MATCH` in legacy interface) but controlled using a minimization flag and
+  corresponding target transformations. This allows for more flexible target
+  definitions, makes invalid target configurations unrepresentable, and is in line with
+  the definition of mathematical optimization problems. Also, it avoids the need to
+  explicitly specify an irrelevant optimization direction in the context of active
+  learning.
+- Evaluating posteriors using a `DesirabilityObjective` now returns information 
+  for each target instead of for the desirability value
+- Specifying bounds for `Interval` is now optional
+
+### Removed
+- Option to specify reference values for `add_fake_measurements`
+- `convert_bounds` utility (since now equivalent to `Interval.create`)
+
+### Deprecations
+- Creating `NumericalTarget`s using a `mode` argument
+- `TargetMode` and `TargetTransformation` enums
+- `linear_transform`, `triangular_transform` and `bell_transform` functions
+
+## [0.13.1] - 2025-06-06
 - Support for Python 3.13
->>>>>>> a56d418d
 - `random_tie_break` flag to `farthest_point_sampling` to toggle between 
   random or deterministic sampling for equidistant cases
 - `random_tie_break` and `initialization` attributes to `FPSRecommender` to
@@ -59,25 +79,9 @@
   lazy-loading related packages
 - `CustomONNXSurrogate.onnx_str` is no longer validated before being used
 
-### Changed
-- The behavior of `NumericalTarget` is no longer defined via a `mode` (i.e. `MIN`,
-  `MAX`, `MATCH` in legacy interface) but controlled using a minimization flag and
-  corresponding target transformations. This allows for more flexible target
-  definitions, makes invalid target configurations unrepresentable, and is in line with
-  the definition of mathematical optimization problems. Also, it avoids the need to
-  explicitly specify an irrelevant optimization direction in the context of active
-  learning.
-- Evaluating posteriors using a `DesirabilityObjective` now returns information 
-  for each target instead of for the desirability value
-- Specifying bounds for `Interval` is now optional
-
 ### Fixed
 - Using `PosteriorStandardDeviation` with `MIN` targets no longer results in 
   minimization of the acquisition function
-<<<<<<< HEAD
-- Added missing garbage collection call to pareto.py, potentially solving serialization
-  issues in certain cases
-=======
 - Added missing garbage collection call to `pareto.py`, potentially solving 
   serialization issues in certain cases
 - `catch_constant_targets` decorator is now properly typed
@@ -85,16 +89,6 @@
 
 ### Removed
 - `SHAPInsight.uses_shap_explainer`
->>>>>>> a56d418d
-
-### Removed
-- Option to specify reference values for `add_fake_measurements`
-- `convert_bounds` utility (since now equivalent to `Interval.create`)
-
-### Deprecations
-- Creating `NumericalTarget`s using a `mode` argument
-- `TargetMode` and `TargetTransformation` enums
-- `linear_transform`, `triangular_transform` and `bell_transform` functions
 
 ## [0.13.0] - 2025-04-16
 ### Added
