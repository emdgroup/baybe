# Changelog
All notable changes to this project will be documented in this file.

The format is based on [Keep a Changelog](https://keepachangelog.com/en/1.0.0/),
and this project adheres to [Semantic Versioning](https://semver.org/spec/v2.0.0.html).

## [Unreleased]
### Added
- API diagram in user guide
- `Metadata` and `MeasurableMetadata` classes providing optional information for BayBE
  objects
- `Objective` now has a `metadata` attribute as well as a `description` property
- `Target` and `Parameter` now have a `metadata` attribute as well as `description` and
  `unit` properties
- `FPSRecommender` now optionally uses the fpsample library (if installed) with fallback
  to internal implementation. The use of `fpsample` can be deactivated by setting the
  environment variable `BAYBE_USE_FPSAMPLE`
- `farthest_point_sampling` now also supports a collection of integers for 
  `initialization`, using them for pre-selecting points 

### Fixed
- It is no longer possible to use identical names between parameters and targets
- Random seed context is correctly set within benchmarks
- Measurement input validation now respects typical tolerances associated with floating
  point representation inaccuracy
- Exotic serialization issues with constraints and conditions arising from missing
  converters for floats

<<<<<<< HEAD
### Changed
- `unstructure_base` and `get_base_structure_hook` (de-)serialization utilities
  have been replaced with `unstructure_with_type` and `make_base_structure_hook`
- `to_dict` and `to_json` now accept an optional Boolean `add_type` argument

### Fixed
- `Campaign` no longer allows overlapping names between parameters and targets
- `MetaRecommender`'s no longer expose their private attributes via the constructor
=======
### Removed
- Telemetry
>>>>>>> b956088b

## [0.13.2] - 2025-07-09
### Changed
- Lockfiles are now generated using `uv lock` and consumed using `uv sync`

### Fixed
- The Python version specifier now also allows patch versions of Python 3.13

### Expired Deprecations (from 0.10.*)
- `SequentialGreedyRecommender` class
- `SubspaceContinuous.samples_random` method
- `SubspaceContinuous.samples_full_factorial` method
- `data` argument to `transform` method of search space classes
- Automatically setting `allow_extra=True` in `transform` methods of search space
  classes when left unspecified

## [0.13.1] - 2025-06-06
### Added
- Support for Python 3.13
- `random_tie_break` flag to `farthest_point_sampling` to toggle between 
  random or deterministic sampling for equidistant cases
- `random_tie_break` and `initialization` attributes to `FPSRecommender` to
  control sampling in `farthest_point_sampling`
- Flag for toggling parallel computation in `simulate_scenarios`
- Additional transfer learning and synthetic benchmarks
- Utility `normalize_input_dtypes` for ensuring all input dataframe columns have the
  expected dtypes
- `CompositeSurrogate` now has a `_posterior_comp` method similar to `Surrogate`
- `SHAPInsight.explain_target` method for computing explanations for only a specific 
  target

### Changed
- `CategoricalParameter` and `TaskParameter` now also allow Boolean entries as 
  `values` and `active_values`
- `SubspaceDiscrete.from_dataframe` now handles purely Boolean columns differently, 
  inferring a `CategoricalParameter` with `INT` encoding for them
- `SHAPInsight.explain` now returns a tuple of explanations that contains one 
  explanation for each surrogate model used by the (possibly multi-output) objective
- `SHAPInsight.plot` now has the optional `target_index` argument, enabling users to 
  select for which target they want to plot the shap assessment (default is the first 
  target)
- `add_measurements`, `update_measurements`, `fuzzy_row_match` and some `.recommend` 
  calls now operate on dtype-normalized copies of the input if it contained unexpected
  dtypes for a parameter or target
- `scikit-learn` and `scipy` are now lazy-loaded
- Validity of optional `model_params` attribute of `RandomForestSurrogate`, 
  `NGBoostSurrogate` and `BayesianLinearSurrogate` is now checked via a hardcoded 
  `TypedDict` instead of dynamically retrieved specifications, required for 
  lazy-loading related packages
- `CustomONNXSurrogate.onnx_str` is no longer validated before being used

### Fixed
- Using `PosteriorStandardDeviation` with `MIN` targets no longer results in 
  minimization of the acquisition function
- Added missing garbage collection call to `pareto.py`, potentially solving 
  serialization issues in certain cases
- `catch_constant_targets` decorator is now properly typed
- Incorrect normalization of explanation shapes for `SHAPInsight`

### Removed
- `SHAPInsight.uses_shap_explainer`

## [0.13.0] - 2025-04-16
### Added
- `extras` group for installing all dependencies required for optional features
- Support for NumPy 2.0+
- `ParetoObjective` class for Pareto optimization of multiple targets and corresponding
  `qNoisyExpectedHypervolumeImprovement` / `qLogNoisyExpectedHypervolumeImprovement` /
  `qLogNParEGO` acquisition functions
- Composite surrogates now drop rows containing NaNs (separately for each target), 
  effectively enabling partial measurements
- `SubstanceParameter`, `CustomDiscreteParameter` and `CategoricalParameter` now also 
  support restricting the search space via `active_values`, while `values` continue to 
  identify allowed measurement inputs
- `Campaign.posterior_stats` and `Surrogate.posterior_stats` as convenience methods for
  providing statistical measures about the target predictions of a given set of
  candidates
- `acquisition_values` and `joint_acquisition_value` convenience methods to
  `Campaign` and `BayesianRecommender` for computing acquisition values
- `Campaign.get_acquisition_function` and `BayesianRecommender.get_acquisition_function`
  convenience methods for retrieving the underlying acquisition function
- `AcquisitionFunction.evaluate` convenience method for computing acquisition values
  from candidates in experimental representation
- `qPSTD` acquisition function
- `BCUT2D` encoding for `SubstanceParameter`
- `SHAPInsight` now supports the `waterfall` plot type
- Cardinality constraints sections to the user guide
- `ContinuousCardinalityConstraint` is now compatible with `BotorchRecommender`
- Attribute `max_n_subspaces` to `BotorchRecommender`, allowing to control
  optimization behavior in the presence of cardinality constraints
- `Surrogate.replicate` method for making single-target surrogate models multi-target
  compatible
- `CompositeSurrogate` class for composing multi-target surrogates from single-target
  surrogates
- `is_multi_output` attribute to `Objective`
- `supports_multi_output` attribute/property to `Surrogate`/`AcquisitionFunction`
- `n_outputs` property to `Objective`
- Attribute `relative_threshold` and method `get_absolute_thresholds` to 
  `ContinuousCardinalityConstraint` for handling inactivity ranges
- Utilities `inactive_parameter_combinations` and`n_inactive_parameter_combinations` 
  to both `ContinuousCardinalityConstraint`and `SubspaceContinuous` for iterating
  over cardinality-constrained parameter sets
- Utilities `activate_parameter` and `is_cardinality_fulfilled` for enforcing and
  validating cardinality constraints
- Utility `is_inactive` for determining if parameters are inactive
- A `MinimumCardinalityViolatedWarning` is triggered when minimum cardinality
  constraints are violated
- Stored benchmarking results now include the Python environment and version

### Changed
- Targets are now allowed to contain NaN, deferring potential failure to attempted 
  recommendation instead of data ingestion
- For label-like parameters, `SubspaceDiscrete` now only includes parameter values 
  that are in `active_values`
- The default value for `sequential_continuous` in `BotorchRecommender` has been 
  changed to `True`
- `SHAPInsight` now allows explanation input that has additional columns compared to 
  the background data (will be ignored)
- Acquisition function indicator `is_mc` has been removed in favor of new indicators 
  `supports_batching` and `supports_pending_experiments`
- `fuzzy_row_match` now uses vectorized operations, resulting in a speedup of matching 
  measurements to the search space between 4x and 40x
- Model scaling now uses the parameter bounds instead of the search space bounds
- `benchmarks` module now accepts a list of domains to be executed
- Construction of BoTorch acquisition functions has been redesigned from ground up
- `ngboost` is now an optional dependency
- `setuptools-scm` is now an optional dependency, used for improved version inference
- `create_example_plots`, `to_string` and `indent` have been relocated within utils

### Fixed
- Incorrect optimization direction with `PSTD` with a single minimization target
- Provide version fallback in case scm fails to infer version during installation

### Removed
- `fuzzy_row_match` will no longer warn about entries not matching to the search space 
- `funcy` dependency
- `scikit-learn-extra` dependency by integrating relevant code parts into `baybe`

### Expired Deprecations (from 0.9.*)
- `baybe.objective` namespace 
- `acquisition_function_cls` constructor parameter for `BayesianRecommender`
- `VarUCB` and `qVarUCB` acquisition functions

## [0.12.2] - 2025-01-31
### Changed
- More robust settings for the GP fitting
- The `beta` parameter of `UCB` and `qUCB` can now also take negative values

## [0.12.1] - 2025-01-29
### Changed
- Default of `allow_recommending_already_recommended` is changed back to `False`
  to avoid exploitation cycles ([#468](https://github.com/emdgroup/baybe/issues/468))

## [0.12.0] - 2025-01-28
### Breaking Changes 
- Lookup callables for simulation are now expected to accept/return dataframes with
  the corresponding parameter/target column labels

### Added
- SHAP explanations via the new `SHAPInsight` class
- Optional `insights` dependency group
- Insights user guide
- Example for a traditional mixture
- `allow_missing` and `allow_extra` keyword arguments to `Objective.transform`
- `add_noise_to_perturb_degenerate_rows` utility
- `benchmarks` subpackage for defining and running performance tests
– `Campaign.toggle_discrete_candidates` to dynamically in-/exclude discrete candidates
- `filter_df` utility for filtering dataframe content
- `arrays_to_dataframes` decorator to create lookups from array-based callables
- `DiscreteConstraint.get_valid` to conveniently access valid candidates
- Functionality for persisting benchmarking results on S3 from a manual pipeline run
- `remain_switched` option to `TwoPhaseMetaRecommender`
- `is_stateful` class variable to `MetaRecommender`
- `get_non_meta_recommender` method to `MetaRecommender`

### Changed
- `SubstanceParameter` encodings are now computed exclusively with the
  `scikit-fingerprints` package, granting access to all fingerprints available therein
- Example for slot-based mixtures has been revised and grouped together with the new 
  traditional mixture example
- Memory caching is now non-verbose
- `CustomDiscreteParameter` does not allow duplicated rows in `data` anymore
- De-/activating Polars via `BAYBE_DEACTIVATE_POLARS` now requires passing values
  compatible with `strtobool`
- All arguments to `MetaRecommender.select_recommender` are now optional
- `MetaRecommender`s can now be composed of other `MetaRecommender`s
- For performance reasons, search space manipulation using `polars` is no longer
  guaranteed to produce the same row order as the corresponding `pandas` operations
- `allow_repeated_recommendations` has been renamed to 
  `allow_recommending_already_recommended` and is now `True` by default

### Fixed
- Rare bug arising from degenerate `SubstanceParameter.comp_df` rows that caused
  wrong number of recommendations being returned
- `ContinuousConstraint`s can now be used in single point precision
- Search spaces are now stateless, preventing unintended side effects that could lead to
  incorrect candidate sets when reused in different optimization contexts
- `qNIPV` not working with single `MIN` targets
- Passing a `TargetTransformation` without passing `bounds` when creating a 
  `NumericalTarget` now raises an error
- Crash when using `ContinuousCardinalityConstraint` caused by an unintended interplay
  between constraints and dropped parameters yielding empty parameter sets
- Minimizing a single `NumericalTarget` with specified bounds/transformation via
  `SingleTargetObjective` no longer erroneously maximizes it
- `allow_*` flags are now context-aware, i.e. setting them in a context where they are
  irrelevant now raises an error instead of passing silently

### Removed
- `botorch_function_wrapper` utility for creating lookup callables

### Deprecations
- Passing a dataframe via the `data` argument to `Objective.transform` is no longer
  possible. The dataframe must now be passed as positional argument.
- The new `allow_extra` flag is automatically set to `True` in `Objective.transform`
  when left unspecified
- `get_transform_parameters` has been replaced with `get_transform_objects`
- Passing a dataframe via the `data` argument to `Target.transform` is no longer
  possible. The data must now be passed as a series as first positional argument.
- `SubstanceEncoding` value `MORGAN_FP`. As a replacement, `ECFP` with 1024 bits and
  radius of 4 can be used.
- `SubstanceEncoding` value `RDKIT`. As a replacement, `RDKIT2DDESCRIPTORS` can be used.
- The `metadata` attribute of `SubspaceDiscrete` no longer exists. Metadata is now
  exclusively handled by the `Campaign` class.
- `get_current_recommender` and `get_next_recommender` of `MetaRecommender` have become
  obsolete and calling them is no longer possible
- Passing `allow_*` flags to recommenders is no longer supported since the necessary
  metadata required for the flags is no longer available at that level. The
  functionality has been taken over by `Campaign`.

## [0.11.4] - 2025-01-27
### Changed
- Polars lazy streaming has been deactivated due to instabilities

### Fixed
- Improvement-based Monte Carlo acquisition functions now use the correct
  reference value for single-target minimization

## [0.11.3] - 2024-11-06
### Fixed
- `protobuf` dependency issue, version pin was removed

## [0.11.2] - 2024-10-11
### Added
- `n_restarts` and `n_raw_samples` keywords to configure continuous optimization
  behavior for `BotorchRecommender`
- User guide for utilities
- `mypy` rule expecting explicit `override` markers for method overrides

### Changed
- Utility `add_fake_results` renamed to `add_fake_measurements`
- Utilities `add_fake_measurements` and `add_parameter_noise` now also return the
  dataframe they modified in-place

### Fixed
- Leftover attrs-decorated classes are garbage collected before the subclass tree is
  traversed, avoiding sporadic serialization problems

## [0.11.1] - 2024-10-01
### Added
- Continuous linear constraints have been consolidated in the new
  `ContinuousLinearConstraint` class

### Changed
- `get_surrogate` now also returns the model for transformed single targets or
  desirability objectives

### Fixed
- Unsafe name-based matching of columns in `get_comp_rep_parameter_indices`

### Deprecations
- `ContinuousLinearEqualityConstraint` and `ContinuousLinearInequalityConstraint`
  replaced by `ContinuousLinearConstraint` with the corresponding `operator` keyword

## [0.11.0] - 2024-09-09
### Breaking Changes
- The public methods of `Surrogate` models now operate on dataframes in experimental
  representation instead of tensors in computational representation
- `Surrogate.posterior` models now returns a `Posterior` object
- `param_bounds_comp` of `SearchSpace`, `SubspaceDiscrete` and `SubspaceContinuous` has
  been replaced with `comp_rep_bounds`, which returns a dataframe

### Added
- `py.typed` file to enable the use of type checkers on the user side
- `IndependentGaussianSurrogate` base class for surrogate models providing independent 
  Gaussian posteriors for all candidates (cannot be used for batch prediction)
- `comp_rep_columns` property for `Parameter`, `SearchSpace`, `SubspaceDiscrete`
  and `SubspaceContinuous` classes
- New mechanisms for surrogate input/output scaling configurable per class
- `SurrogateProtocol` as an interface for user-defined surrogate architectures
- Support for binary targets via `BinaryTarget` class
- Support for bandit optimization via `BetaBernoulliMultiArmedBanditSurrogate` class
- Bandit optimization example
- `qThompsonSampling` acquisition function
- `BetaPrior` class
- `recommend` now accepts the `pending_experiments` argument, informing the algorithm
  about points that were already selected for evaluation
- Pure recommenders now have the `allow_recommending_pending_experiments` flag,
  controlling whether pending experiments are excluded from candidates in purely
  discrete search spaces
- `get_surrogate` and `posterior` methods to `Campaign`
- `tenacity` test dependency
- Multi-version documentation

### Changed
- The transition from experimental to computational representation no longer happens
  in the recommender but in the surrogate
- Fallback models created by `catch_constant_targets` are stored outside the surrogate
- `to_tensor` now also handles `numpy` arrays
- `MIN` mode of `NumericalTarget` is now implemented via the acquisition function
  instead of negating the computational representation
- Search spaces now store their parameters in alphabetical order by name
- Improvement-based acquisition functions now consider the maximum posterior mean
  instead of the maximum noisy measurement as reference value
- Iteration tests now attempt up to 5 repeated executions if they fail due to numerical
  reasons

### Fixed
- `CategoricalParameter` and `TaskParameter` no longer incorrectly coerce a single
  string input to categories/tasks
- `farthest_point_sampling` no longer depends on the provided point order
- Batch predictions for `RandomForestSurrogate`
- Surrogates providing only marginal posterior information can no longer be used for
  batch recommendation
- `SearchSpace.from_dataframe` now creates a proper empty discrete subspace without
  index when called with continuous parameters only
- Metadata updates are now only triggered when a discrete subspace is present
- Unintended reordering of discrete search space parts for recommendations obtained
  with `BotorchRecommender`

### Removed
- `register_custom_architecture` decorator
- `Scalar` and `DefaultScaler` classes

### Deprecations
- The role of `register_custom_architecture` has been taken over by
  `baybe.surrogates.base.SurrogateProtocol`
- `BayesianRecommender.surrogate_model` has been replaced with `get_surrogate`

## [0.10.0] - 2024-08-02
### Breaking Changes
- Providing an explicit `batch_size` is now mandatory when asking for recommendations
- `RecommenderProtocol.recommend` now accepts an optional `Objective` 
- `RecommenderProtocol.recommend` now expects training data to be provided as a single
  dataframe in experimental representation instead of two separate dataframes in
  computational representation
- `Parameter.is_numeric` has been replaced with `Parameter.is_numerical`
- `DiscreteParameter.transform_rep_exp2comp` has been replaced with
  `DiscreteParameter.transform` 
- `filter_attributes` has been replaced with `match_attributes`

### Added
- `Surrogate` base class now exposes a `to_botorch` method
- `SubspaceDiscrete.to_searchspace` and `SubspaceContinuous.to_searchspace`
  convenience constructor
- Validators for `Campaign` attributes
- `_optional` subpackage for managing optional dependencies
- New acquisition functions for active learning: `qNIPV` (negative integrated posterior
  variance) and `PSTD` (posterior standard deviation)
- Acquisition function: `qKG` (knowledge gradient)
- Abstract `ContinuousNonlinearConstraint` class
- Abstract `CardinalityConstraint` class and
  `DiscreteCardinalityConstraint`/`ContinuousCardinalityConstraint` subclasses
- Uniform sampling mechanism for continuous spaces with cardinality constraints
- `register_hooks` utility enabling user-defined augmentation of arbitrary callables
- `transform` methods of `SearchSpace`, `SubspaceDiscrete` and `SubspaceContinuous`
  now take additional `allow_missing` and `allow_extra` keyword arguments
- More details to the transfer learning user guide
- Activated doctests
- `SubspaceDiscrete.from_parameter`, `SubspaceContinuous.from_parameter`,
  `SubspaceContinuous.from_product` and `SearchSpace.from_parameter`
   convenience constructors
- `DiscreteParameter.to_subspace`, `ContinuousParameter.to_subspace` and
  `Parameter.to_searchspace` convenience constructors
- Utilities for permutation and dependency data augmentation
- Validation and translation tests for kernels
- `BasicKernel` and `CompositeKernel` base classes
- Activated `pre-commit.ci` with auto-update
- User guide for active learning
- Polars expressions for `DiscreteSumConstraint`, `DiscreteProductConstraint`, 
  `DiscreteExcludeConstraint`, `DiscreteLinkedParametersConstraint` and 
  `DiscreteNoLabelDuplicatesConstraint`
- Discrete search space Cartesian product can be created lazily via Polars
- Examples demonstrating the `register_hooks` utility: basic registration mechanism,
  monitoring the probability of improvement, and automatic campaign stopping
- Documentation building now uses a lockfile to fix the exact environment

### Changed
- Passing an `Objective` to `Campaign` is now optional
- `GaussianProcessSurrogate` models are no longer wrapped when cast to BoTorch
- Restrict upper versions of main dependencies, motivated by major `numpy` release
- Sampling methods in `qNIPV` and `BotorchRecommender` are now specified via 
  `DiscreteSamplingMethod` enum
- `Interval` class now supports degenerate intervals containing only one element
- `add_fake_results` now directly processes `Target` objects instead of a `Campaign`
- `path` argument in plotting utility is now optional and defaults to `Path(".")`
- `UnusedObjectWarning` by non-predictive recommenders is now ignored during simulations
- The default kernel factory now avoids strong jumps by linearly interpolating between
  two fixed low and high dimensional prior regimes
- The previous default kernel factory has been renamed to `EDBOKernelFactory` and now
  fully reflects the original logic
- The default acquisition function has been changed from `qEI` to `qLogEI` for improved
  numerical stability

### Removed
- Support for Python 3.9 removed due to new [BoTorch requirements](https://github.com/pytorch/botorch/pull/2293) 
  and guidelines from [Scientific Python](https://scientific-python.org/specs/spec-0000/)
- Linter `typos` for spellchecking

### Fixed
- `sequential` flag of `SequentialGreedyRecommender` is now set to `True`
- Serialization bug related to class layout of `SKLearnClusteringRecommender`
- `MetaRecommender`s no longer trigger warnings about non-empty objectives or
  measurements when calling a `NonPredictiveRecommender`
- Bug introduced in 0.9.0 (PR #221, commit 3078f3), where arguments to `to_gpytorch` 
  are not passed on to the GPyTorch kernels
- Positive-valued kernel attributes are now correctly handled by validators
  and hypothesis strategies
- As a temporary workaround to compensate for missing `IndexKernel` priors, 
 `fit_gpytorch_mll_torch` is used instead of `fit_gpytorch_mll` when a `TaskParameter`
  is present, which acts as regularization via early stopping during model fitting

### Deprecations
- `SequentialGreedyRecommender` class replaced with `BotorchRecommender`
- `SubspaceContinuous.samples_random` has been replaced with
  `SubspaceContinuous.sample_uniform`
- `SubspaceContinuous.samples_full_factorial` has been replaced with
  `SubspaceContinuous.sample_from_full_factorial`
- Passing a dataframe via the `data` argument to the `transform` methods of
  `SearchSpace`, `SubspaceDiscrete` and `SubspaceContinuous` is no longer possible.
  The dataframe must now be passed as positional argument.
- The new `allow_extra` flag is automatically set to `True` in `transform` methods
  of search space classes when left unspecified

### Expired Deprecations (from 0.7.*)
- `Interval.is_finite` property
- Specifying target configs without type information 
- Specifying parameters/constraints at the top level of a campaign configs
- Passing `numerical_measurements_must_be_within_tolerance` to `Campaign`
- `batch_quantity` argument 
- Passing `allow_repeated_recommendations` or `allow_recommending_already_measured` 
  to `MetaRecommender` (or former `Strategy`)
- `*Strategy` classes and `baybe.strategies` subpackage
- Specifying `MetaRecommender` (or former `Strategy`) configs without type information 

## [0.9.1] - 2024-06-04
### Changed
- Discrete searchspace memory estimate is now natively represented in bytes 

### Fixed
- Non-GP surrogates not working with `deepcopy` and the simulation package due to
  slotted base class
- Datatype inconsistencies for various parameters' `values` and `comp_df` and 
  `SubSelectionCondition`'s `selection` related to floating point precision

## [0.9.0] - 2024-05-21
### Added
- Class hierarchy for objectives
- `AdditiveKernel`, `LinearKernel`, `MaternKernel`, `PeriodicKernel`, 
  `PiecewisePolynomialKernel`, `PolynomialKernel`, `ProductKernel`, `RBFKernel`, 
  `RFFKernel`, `RQKernel`, `ScaleKernel` classes
- `KernelFactory` protocol enabling context-dependent construction of kernels
- Preset mechanism for `GaussianProcessSurrogate`
- `hypothesis` strategies and roundtrip test for kernels, constraints, objectives,
  priors and acquisition functions
- New acquisition functions: `qSR`, `qNEI`, `LogEI`, `qLogEI`, `qLogNEI`
- `GammaPrior`, `HalfCauchyPrior`, `NormalPrior`, `HalfNormalPrior`, `LogNormalPrior`
  and `SmoothedBoxPrior` classes
- Possibility to deserialize classes from optional class name abbreviations
- Basic deserialization tests using different class type specifiers
- Serialization user guide
- Environment variables user guide
- Utility for estimating memory requirements of discrete product search space
- `mypy` for search space and objectives

### Changed
- Reorganized acquisition.py into `acquisition` subpackage
- Reorganized simulation.py into `simulation` subpackage
- Reorganized gaussian_process.py into `gaussian_process` subpackage
- Acquisition functions are now their own objects
- `acquisition_function_cls` constructor parameter renamed to `acquisition_function`
- User guide now explains the new objective classes
- Telemetry deactivation warning is only shown to developers
- `torch`, `gpytorch` and `botorch` are lazy-loaded for improved startup time
- If an exception is encountered during simulation, incomplete results are returned 
  with a warning instead of passing through the uncaught exception
- Environment variables `BAYBE_NUMPY_USE_SINGLE_PRECISION` and
  `BAYBE_TORCH_USE_SINGLE_PRECISION` to enforce single point precision usage

### Removed
- `model_params` attribute from `Surrogate` base class, `GaussianProcessSurrogate` and
  `CustomONNXSurrogate`
- Dependency on `requests` package
  
### Fixed
- `n_task_params` now evaluates to 1 if `task_idx == 0`
- Simulation no longer fails in `ignore` mode when lookup dataframe contains duplicate
  parameter configurations
- Simulation no longer fails for targets in `MATCH` mode
- `closest_element` now works for array-like input of all kinds
- Structuring concrete subclasses no longer requires providing an explicit `type` field
- `_target(s)` attributes of `Objectives` are now (de-)serialized without leading
  underscore to support user-friendly serialization strings
- Telemetry does not execute any code if it was disabled
- Running simulations no longer alters the states of the global random number generators

### Deprecations
- The former `baybe.objective.Objective` class has been replaced with
  `SingleTargetObjective` and `DesirabilityObjective`
- `acquisition_function_cls` constructor parameter for `BayesianRecommender`
- `VarUCB` and `qVarUCB` acquisition functions

### Expired Deprecations (from 0.6.*)
- `BayBE` class
- `baybe.surrogate` module
- `baybe.targets.Objective` class
- `baybe.strategies.Strategy` class

## [0.8.2] - 2024-03-27
### Added
- Simulation user guide
- Example for transfer learning backtesting utility
- `pyupgrade` pre-commit hook
- Better human readable `__str__` representation of objective and targets
- Alternative dataframe deserialization from `pd.DataFrame` constructors

### Changed
- More detailed and sophisticated search space user guide
- Support for Python 3.12
- Upgraded syntax to Python 3.9
- Bumped `onnx` version to fix vulnerability
- Increased threshold for low-dimensional GP priors
- Replaced `fit_gpytorch_mll_torch` with `fit_gpytorch_mll`
- Use `tox-uv` in pipelines

### Fixed
- `telemetry` dependency is no longer a group (enables Poetry installation)

## [0.8.1] - 2024-03-11
### Added
- Better human readable `__str__` representation of campaign
- README now contains an example on substance encoding results
- Transfer learning user guide
- `from_simplex` constructor now also takes and applies optional constraints

### Changed
- Full lookup backtesting example now tests different substance encodings
- Replaced unmaintained `mordred` dependency by `mordredcommunity`
- `SearchSpace`s now use `ndarray` instead of `Tensor`

### Fixed
- `from_simplex` now efficiently validated in `Campaign.validate_config`

## [0.8.0] - 2024-02-29
### Changed
- BoTorch dependency bumped to `>=0.9.3`

### Removed
- Workaround for BoTorch hybrid recommender data type
- Support for Python 3.8

## [0.7.4] - 2024-02-28
### Added
- Subpackages for the available recommender types
- Multi-style plotting capabilities for generated example plots
- JSON file for plotting themes
- Smoke testing in relevant tox environments
- `ContinuousParameter` base class
- New environment variable `BAYBE_CACHE_DIR` that can customize the disk cache directory
  or turn off disk caching entirely
- Options to control the number of nonzero parameters in `SubspaceDiscrete.from_simplex`
- Temporarily ignore ONNX vulnerabilities
- Better human readable `__str__` representation of search spaces
- `pretty_print_df` function for printing shortened versions of dataframes
- Basic Transfer Learning example
- Repo now has reminders (https://github.com/marketplace/actions/issue-reminder) enabled
- `mypy` for recommenders

### Changed
- `Recommender`s now share their core logic via their base class
- Remove progress bars in examples
- Strategies are now called `MetaRecommender`'s and part of the `recommenders.meta`
  module
- `Recommender`'s are now called `PureRecommender`'s and part of the `recommenders.pure`
  module
- `strategy` keyword of `Campaign` renamed to `recommender`
- `NaiveHybridRecommender` renamed to `NaiveHybridSpaceRecommender`

### Fixed
- Unhandled exception in telemetry when username could not be inferred on Windows
- Metadata is now correctly updated for hybrid spaces
- Unintended deactivation of telemetry due to import problem
- Line wrapping in examples

### Deprecations
- `TwoPhaseStrategy`, `SequentialStrategy` and `StreamingSequentialStrategy` have been
  replaced with their new `MetaRecommender` versions

## [0.7.3] - 2024-02-09
### Added
- Copy button for code blocks in documentation
- `mypy` for campaign, constraints and telemetry
- Top-level example summaries
- `RecommenderProtocol` as common interface for `Strategy` and `Recommender`
- `SubspaceDiscrete.from_simplex` convenience constructor

### Changed
- Order of README sections
- Imports from top level `baybe.utils` no longer possible
- Renamed `utils.numeric` to `utils.numerical`
- Optional `chem` dependencies are lazily imported, improving startup time

### Fixed
- Several minor issues in documentation
- Visibility and constructor exposure of `Campaign` attributes that should be private
- `TaskParameter`s no longer disappear from computational representation when the
  search space contains only one task parameter value
- Failing `baybe` import from environments containing only core dependencies caused by
  eagerly loading `chem` dependencies
- `tox` `coretest` now uses correct environment and skips unavailable tests
- Basic serialization example no longer requires optional `chem` dependencies

### Removed
- Detailed headings in table of contents of examples

### Deprecations
- Passing `numerical_measurements_must_be_within_tolerance` to the `Campaign` 
  constructor is no longer supported. Instead, `Campaign.add_measurements` now
  takes an additional parameter to control the behavior.
- `batch_quantity` replaced with `batch_size`
- `allow_repeated_recommendations` and `allow_recommending_already_measured` are now 
  attributes of `Recommender` and no longer attributes of `Strategy`

## [0.7.2] - 2024-01-24
### Added
- Target enums 
- `mypy` for targets and intervals
- Tests for code blocks in README and user guides
- `hypothesis` strategies and roundtrip tests for targets, intervals, and dataframes
- (De-)serialization of target subclasses via base class
- Docs building check now part of CI
- Automatic formatting checks for code examples in documentation
- Deserialization of classes with classmethod constructors can now be customized
  by providing an optional `constructor` field
- `SearchSpace.from_dataframe` convenience constructor

### Changed
- Renamed `bounds_transform_func` target attribute to `transformation`
- `Interval.is_bounded` now implements the mathematical definition of boundedness
- Moved and renamed target transform utility functions
- Examples have two levels of headings in the table of content
- Fix orders of examples in table of content
- `DiscreteCustomConstraint` validator now expects dataframe instead of series
- `ignore_example` flag builds but does not execute examples when building documentation
- New user guide versions for campaigns, targets and objectives
- Binarization of dataframes now happens via pickling

### Fixed
- Wrong use of `tolerance` argument in constraints user guide
- Errors with generics and type aliases in documentation
- Deduplication bug in substance_data `hypothesis` strategy
- Use pydoclint as flake8 plugin and not as a stand-alone linter
- Margins in documentation for desktop and mobile version
- `Interval`s can now also be deserialized from a bounds iterable
- `SubspaceDiscrete` and `SubspaceContinuous` now have (de-)serialization methods

### Removed
- Conda install instructions and version badge
- Early fail for different Python versions in regular pipeline

### Deprecations
- `Interval.is_finite` replaced with `Interval.is_bounded`
- Specifying target configs without explicit type information is deprecated
- Specifying parameters/constraints at the top level of a campaign configuration JSON is
  deprecated. Instead, an explicit `searchspace` field must be provided with an optional
  `constructor` entry

## [0.7.1] - 2023-12-07
### Added
- Release pipeline now also publishes source distributions
- `hypothesis` strategies and tests for parameters package

### Changed
- Reworked validation tests for parameters package
- `SubstanceParameter` now collects inconsistent user input in an `ExceptionGroup`

### Fixed
- Link handling in documentation

## [0.7.0] - 2023-12-04
### Added
- GitHub CI pipelines
- GitHub documentation pipeline
- Optional `--force` option for building the documentation despite errors
- Enabled passing optional arguments to `tox -e docs` calls
- Logo and banner images
- Project metadata for pyproject.toml
- PyPI release pipeline
- Favicon for homepage
- More literature references
- First drafts of first user guides

### Changed
- Reworked README for GitHub landing page
- Now has concise contribution guidelines
- Use Furo theme for documentation

### Removed
- `--debug` flag for documentation building

## [0.6.1] - 2023-11-27
### Added
- Script for building HTML documentation and corresponding `tox` environment
- Linter `typos` for spellchecking
- Parameter encoding enums
- `mypy` for parameters package
- `tox` environments for `mypy`

### Changed
- Replacing `pylint`, `flake8`, `µfmt` and `usort` with `ruff`
- Markdown based documentation replaced with HTML based documentation

### Fixed
- `encoding` is no longer a class variable
- Now installed with correct `pandas` dependency flag
- `comp_df` column names for `CustomDiscreteParameter` are now safe

## [0.6.0] - 2023-11-17
### Added
- `Raises` section for validators and corresponding contributing guideline
- Bring your own model: surrogate classes for custom model architectures and pre-trained ONNX models
- Test module for deprecation warnings
- Option to control the switching point of `TwoPhaseStrategy` (former `Strategy`)
- `SequentialStrategy` and `StreamingSequentialStrategy` classes
- Telemetry env variable `BAYBE_TELEMETRY_VPN_CHECK` turning the initial connectivity check on/off 
- Telemetry env variable `BAYBE_TELEMETRY_VPN_CHECK_TIMEOUT` for setting the connectivity check timeout

### Changed
- Reorganized modules into subpackages
- Serialization no longer relies on cattrs' global converter
- Refined (un-)structuring logic
- Telemetry env variable `BAYBE_TELEMETRY_HOST` renamed to `BAYBE_TELEMETRY_ENDPOINT`
- Telemetry env variable `BAYBE_DEBUG_FAKE_USERHASH` renamed to `BAYBE_TELEMETRY_USERNAME`
- Telemetry env variable `BAYBE_DEBUG_FAKE_HOSTHASH` renamed to `BAYBE_TELEMETRY_HOSTNAME`
- Bumped cattrs version

### Fixed
- Now supports Python 3.11
- Removed `pyarrow` version pin
- `TaskParameter` added to serialization test
- Deserialization (e.g. from config) no longer silently drops unknown arguments

### Deprecations
- `BayBE` class replaced with `Campaign`
- `baybe.surrogate` replaced with `baybe.surrogates`
- `baybe.targets.Objective` replaced with `baybe.objective.Objective`
- `baybe.strategies.Strategy` replaced with `baybe.strategies.TwoPhaseStrategy`

## [0.5.1] - 2023-10-19
### Added
- Linear in-/equality constraints over continuous parameters
- Constrained optimization for `SequentialGreedyRecommender`
- `RandomRecommender` now supports linear in-/equality constraints via polytope sampling

### Changed
- Include linting for all functions
- Rewrite functions to distinguish between private and public ones
- Unreachable telemetry endpoints now automatically disables telemetry and no longer cause
any data submission loops
- `add_fake_results` utility now considers potential target bounds
- Constraint names have been refactored to indicate whether they operate on discrete 
or continuous parameters

### Fixed
- Random recommendation failing for small discrete (sub-)spaces
- Deserialization issue with `TaskParameter`

## [0.5.0] - 2023-09-15
### Added
- `TaskParameter` for multitask modelling
- Basic transfer learning capability using multitask kernels
- Advanced simulation mechanisms for transfer learning and search space partitioning
- Extensive docstring documentation in all files
- Autodoc using sphinx
- Script for automatic code documentation
- New `tox` environments for a full and a core-only pytest run

### Changed
- Discrete subspaces require unique indices
- Simulation function signatures are redesigned (but largely backwards compatible)
- Docstring contents and style (numpy -> google)
- Regrouped additional dependencies

## [0.4.2] - 2023-08-29
### Added
- Test environments for multiple Python versions via `tox`

### Changed
- Removed `environment.yml`
- Telemetry host endpoint is now flexible via the environment variable `BAYBE_TELEMETRY_HOST`

### Fixed
- Inference for `__version__`

## [0.4.1] - 2023-08-23
### Added
- Vulnerability check via `pip-audit`
- `tests` dependency group

### Changed
- Removed no longer required `fsspec` dependency

### Fixed
- Scipy vulnerability by bumping version to 1.10.1
- Missing `pyarrow` dependency

## [0.4.0] - 2023-08-16
### Added
- `from_dataframe` convenience constructors for discrete and continuous subspaces 
- `from_bounds` convenience constructor for continuous subspaces
- `empty` convenience constructors discrete and continuous subspaces
- `baybe`, `strategies` and `utils` namespace for convenient imports
- Simple test for config validation
- `VarUCB` and `qVarUCB` acquisition functions emulating maximum variance for active learning
- Surrogate model serialization
- Surrogate model parameter passing

### Changed
- Renamed `create` constructors to `from_product`
- Renamed `empty` checks for subspaces to `is_empty`
- Fixed inconsistent class names in surrogate.py
- Fixed inconsistent class names in parameters.py
- Cached recommendations are now private
- Parameters, targets and objectives are now immutable
- Adjusted comments in example files
- Accelerated the slowest tests
- Removed try blocks from config examples
- Upgraded numpy requirement to >= 1.24.1
- Requires `protobuf<=3.20.3`
- `SearchSpace` parameters in surrogate models are now handled in `fit`
- Dataframes are encoded in binary for serialization
- `comp_rep` is loaded directly from the serialization string

### Fixed
- Include scaling in FPS recommender
- Support for pandas>=2.0.0

## [0.3.2] - 2023-07-24
### Added
- Constraints serialization

### Changed
- A maximum of one `DependenciesConstraint` is allowed
- Bumped numpy and matplotlib versions

## [0.3.1] - 2023-07-17
### Added
- Code coverage check with pytest-cov
- Hybrid mode for `SequentialGreedyRecommender`

### Changed
- Removed support for infinite parameter bounds
- Removed not yet implemented MULTI objective mode

### Fixed
- Changelog assert in Azure pipeline
- Bug: telemetry could not be fully deactivated

## [0.3.0] - 2023-06-27
### Added
- `Interval` class for representing parameter/target bounds
- Activated mypy for the first few modules and fixed their type issues
- Automatic (de-)serialization and `SerialMixin` class
- Basic serialization example, demo and tests
- Mechanisms for loading and validating config files
- Telemetry via OpenTelemetry
- More detailed package installation info
- Fallback mechanism for `NonPredictiveRecommender`
- Introduce naive hybrid recommender

### Changed
- Switched from pydantic to attrs in all modules except constraints.py
- Removed subclass initialization hooks and `type` attribute
- Refactored class attributes and their conversion/validation/initialization
- Removed no longer needed `HashableDict` class
- Refactored strategy and recommendation module structures
- Replaced dict-based configuration logic with object-based logic
- Overall versioning scheme and version inference for telemetry
- No longer using private telemetry imports
- Fixed package versions for dev tools
- Revised "Getting Started" section in README.md
- Revised examples

### Fixed
- Telemetry no longer crashing when package was not installed

## [0.2.4] - 2023-03-24
### Added
- Tests for different search space types and their compatible recommenders

### Changed
- Initial strategies converted to recommenders
- Config keyword `initial_strategy` replaced by `initial_recommender_cls`
- Config keywords for the clustering recommenders changed from `x` to `CLUSTERING_x`
- skicit-learn-extra is now optional dependency in the [extra] group
- Type identifiers of greedy recommenders changed to 'SEQUENTIAL_GREEDY_x'

### Fixed
- Parameter bounds now only contain dimensions that actually appear in the search space 

## [0.2.3] - 2023-03-14
### Added
- Parsing for continuous parameters
- Caching of recommendations to avoid unnecessary computations
- Strategy support for hybrid spaces
- Custom discrete constraint with user-provided validator

### Changed
- Parameter class hierarchy
- `SearchSpace` has now a discrete and continuous subspace
- Model fit now done upon requesting recommendations

### Fixed
- Updated BoTorch and GPyTorch versions are also used in pyproject.toml

## [0.2.2] - 2023-01-13
### Added
- `SearchSpace` class
- Code testing with pytest
- Option to specify initial data for backtesting simulations
- SequentialGreedyRecommender class

### Changed
- Switched from miniconda to micromamba in Azure pipeline

### Fixed
- BoTorch version upgrade to fix critical bug (https://github.com/pytorch/botorch/pull/1454)

## [0.2.1] - 2022-12-01
### Fixed
- Parameters cannot be initialized with duplicate values

## [0.2.0] - 2022-11-10
### Added
- Initial strategy: Farthest Point Sampling
- Initial strategy: Partitioning Around Medoids
- Initial strategy: K-means
- Initial strategy: Gaussian Mixture Model
- Constraints and conditions for discrete parameters
- Data scaling functionality
- Decorator for automatic model scaling
- Decorator for handling constant targets
- Decorator for handling batched model input
- Surrogate model: Mean prediction
- Surrogate model: Random forrest
- Surrogate model: NGBoost
- Surrogate model: Bayesian linear
- Save/load functionality for BayBE objects

### Fixed
- UCB now usable as acquisition function, hard-set beta parameter to 1.0
- Temporary GP priors now exactly reproduce EDBO setting

## [0.1.0] - 2022-10-01
### Added
- Code skeleton with a central object to access functionality
- Basic parser for categorical parameters with one-hot encoding
- Basic parser for discrete numerical parameters
- Azure pipeline for code formatting and linting
- Single-task Gaussian process strategy
- Streamlit dashboard for comparing single-task strategies
- Input functionality to read measurements including automatic matching to search space
- Integer encoding for categorical parameters
- Parser for numerical discrete parameters
- Single numerical target with Min and Max mode
- Recommendation functionality
- Parameter scaling depending on parameter types and user-chosen scalers
- Noise and fake-measurement utilities
- Internal metadata storing various info about datapoints in the search space
- BayBE options controlling recommendation and data addition behavior
- Config parsing and validation using pydantic
- Global random seed control
- Strategy connection with BayBE object
- Custom parameters as labels with user-provided encodings
- Substance parameters which are encoded via cheminformatics descriptors
- Data cleaning utilities useful for descriptors
- Simulation capabilities for testing the package on existing data
- Parsing and preprocessing for multiple targets / desirability ansatz
- Basic README file
- Automatic publishing of tagged versions
- Caching of experimental parameters and chemical descriptors
- Choices for acquisition functions and their usage with arbitrary surrogate models
- Temporary logic for selecting GP priors<|MERGE_RESOLUTION|>--- conflicted
+++ resolved
@@ -18,6 +18,11 @@
 - `farthest_point_sampling` now also supports a collection of integers for 
   `initialization`, using them for pre-selecting points 
 
+### Changed
+- `unstructure_base` and `get_base_structure_hook` (de-)serialization utilities
+  have been replaced with `unstructure_with_type` and `make_base_structure_hook`
+- `to_dict` and `to_json` now accept an optional Boolean `add_type` argument
+
 ### Fixed
 - It is no longer possible to use identical names between parameters and targets
 - Random seed context is correctly set within benchmarks
@@ -25,20 +30,10 @@
   point representation inaccuracy
 - Exotic serialization issues with constraints and conditions arising from missing
   converters for floats
-
-<<<<<<< HEAD
-### Changed
-- `unstructure_base` and `get_base_structure_hook` (de-)serialization utilities
-  have been replaced with `unstructure_with_type` and `make_base_structure_hook`
-- `to_dict` and `to_json` now accept an optional Boolean `add_type` argument
-
-### Fixed
-- `Campaign` no longer allows overlapping names between parameters and targets
 - `MetaRecommender`'s no longer expose their private attributes via the constructor
-=======
+
 ### Removed
 - Telemetry
->>>>>>> b956088b
 
 ## [0.13.2] - 2025-07-09
 ### Changed
