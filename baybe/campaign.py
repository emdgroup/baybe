--- conflicted
+++ resolved
@@ -46,17 +46,12 @@
 )
 from baybe.utils.basic import UNSPECIFIED, UnspecifiedType, is_all_instance
 from baybe.utils.boolean import eq_dataframe
-<<<<<<< HEAD
+from baybe.utils.conversion import to_string
 from baybe.utils.dataframe import (
     _ValidatedDataFrame,
     filter_df,
     fuzzy_row_match,
 )
-from baybe.utils.plotting import to_string
-=======
-from baybe.utils.conversion import to_string
-from baybe.utils.dataframe import _ValidatedDataFrame, filter_df, fuzzy_row_match
->>>>>>> c078806e
 from baybe.utils.validation import validate_parameter_input, validate_target_input
 
 if TYPE_CHECKING:
