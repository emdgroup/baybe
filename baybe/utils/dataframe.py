--- conflicted
+++ resolved
@@ -3,13 +3,8 @@
 from __future__ import annotations
 
 import functools
-<<<<<<< HEAD
-import logging
-from collections.abc import Callable, Collection, Iterable, Sequence
-=======
 import warnings
 from collections.abc import Callable, Iterable, Sequence
->>>>>>> 84287977
 from typing import TYPE_CHECKING, Any, Literal, TypeVar, overload
 
 import numpy as np
