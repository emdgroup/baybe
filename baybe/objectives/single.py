--- conflicted
+++ resolved
@@ -13,17 +13,11 @@
 from baybe.targets import NumericalTarget
 from baybe.targets.base import Target
 from baybe.targets.enum import TargetMode
-<<<<<<< HEAD
+from baybe.utils.conversion import to_string
 from baybe.utils.dataframe import (
     pretty_print_df,
     transform_target_columns,
 )
-from baybe.utils.plotting import to_string
-=======
-from baybe.targets.numerical import NumericalTarget
-from baybe.utils.conversion import to_string
-from baybe.utils.dataframe import pretty_print_df, transform_target_columns
->>>>>>> b1ac3347
 
 
 @define(frozen=True, slots=False)
