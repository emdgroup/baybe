"""Base classes for all objectives."""

from __future__ import annotations

import gc
from abc import ABC, abstractmethod
from typing import TYPE_CHECKING, ClassVar

import cattrs
import pandas as pd
from attrs import define, field

from baybe.serialization.core import (
    converter,
    get_base_structure_hook,
    unstructure_base,
)
from baybe.serialization.mixin import SerialMixin
from baybe.targets.base import Target
<<<<<<< HEAD
from baybe.targets.numerical import NumericalTarget
from baybe.utils.basic import is_all_instance
from baybe.utils.dataframe import transform_target_columns

if TYPE_CHECKING:
    from botorch.acquisition.objective import MCAcquisitionObjective

=======
from baybe.utils.metadata import Metadata, to_metadata
>>>>>>> cf2ba060

# TODO: Reactive slots in all classes once cached_property is supported:
#   https://github.com/python-attrs/attrs/issues/164


@define(frozen=True, slots=False)
class Objective(ABC, SerialMixin):
    """Abstract base class for all objectives."""

    is_multi_output: ClassVar[bool]
    """Class variable indicating if the objective produces multiple outputs."""

    metadata: Metadata = field(
        factory=Metadata,
        converter=lambda x: to_metadata(x, Metadata),
        kw_only=True,
    )
    """Optional metadata containing description and other information."""

    @property
    def description(self) -> str | None:
        """The description of the objective."""
        return self.metadata.description

    @property
    @abstractmethod
    def targets(self) -> tuple[Target, ...]:
        """The targets included in the objective."""

    @property
    @abstractmethod
    def n_outputs(self) -> int:
        """The number of outputs of the objective."""

    def to_botorch(self) -> MCAcquisitionObjective:
        """Convert to BoTorch representation."""
        if not is_all_instance(self.targets, NumericalTarget):
            raise NotImplementedError(
                "Conversion to BoTorch is only supported for numerical targets."
            )

        import torch
        from botorch.acquisition.multi_objective.objective import (
            GenericMCMultiOutputObjective,
        )

        return GenericMCMultiOutputObjective(
            lambda samples, X: torch.stack(
                [
                    t.total_transformation.to_botorch_objective()(samples[..., i])
                    for i, t in enumerate(self.targets)
                ],
                dim=-1,
            )
        )

    def transform(
        self,
        df: pd.DataFrame,
        /,
        *,
        allow_missing: bool = False,
        allow_extra: bool = False,
    ) -> pd.DataFrame:
        """Transform target values from experimental to computational representation.

        Args:
            df: The dataframe to be transformed. The allowed columns of the dataframe
                are dictated by the ``allow_missing`` and ``allow_extra`` flags.
            allow_missing: If ``False``, each target of the objective must have
                exactly one corresponding column in the given dataframe. If ``True``,
                the dataframe may contain only a subset of target columns.
            allow_extra: If ``False``, each column present in the dataframe must
                correspond to exactly one target of the objective. If ``True``, the
                dataframe may contain additional non-target-related columns, which
                will be ignored.

        Returns:
            A corresponding dataframe with the targets in computational representation.
        """
        return transform_target_columns(
            df, self.targets, allow_missing=allow_missing, allow_extra=allow_extra
        )


def to_objective(x: Target | Objective, /) -> Objective:
    """Convert a target into an objective (with objective passthrough)."""
    return x if isinstance(x, Objective) else x.to_objective()


# Register (un-)structure hooks
converter.register_structure_hook(
    Objective,
    get_base_structure_hook(
        Objective,
        overrides=dict(
            _target=cattrs.override(rename="target"),
            _targets=cattrs.override(rename="targets"),
        ),
    ),
)
converter.register_unstructure_hook(
    Objective,
    lambda x: unstructure_base(
        x,
        overrides=dict(
            _target=cattrs.override(rename="target"),
            _targets=cattrs.override(rename="targets"),
        ),
    ),
)
# Collect leftover original slotted classes processed by `attrs.define`
gc.collect()<|MERGE_RESOLUTION|>--- conflicted
+++ resolved
@@ -1,10 +1,8 @@
 """Base classes for all objectives."""
-
-from __future__ import annotations
 
 import gc
 from abc import ABC, abstractmethod
-from typing import TYPE_CHECKING, ClassVar
+from typing import ClassVar
 
 import cattrs
 import pandas as pd
@@ -17,17 +15,7 @@
 )
 from baybe.serialization.mixin import SerialMixin
 from baybe.targets.base import Target
-<<<<<<< HEAD
-from baybe.targets.numerical import NumericalTarget
-from baybe.utils.basic import is_all_instance
-from baybe.utils.dataframe import transform_target_columns
-
-if TYPE_CHECKING:
-    from botorch.acquisition.objective import MCAcquisitionObjective
-
-=======
 from baybe.utils.metadata import Metadata, to_metadata
->>>>>>> cf2ba060
 
 # TODO: Reactive slots in all classes once cached_property is supported:
 #   https://github.com/python-attrs/attrs/issues/164
@@ -62,28 +50,7 @@
     def n_outputs(self) -> int:
         """The number of outputs of the objective."""
 
-    def to_botorch(self) -> MCAcquisitionObjective:
-        """Convert to BoTorch representation."""
-        if not is_all_instance(self.targets, NumericalTarget):
-            raise NotImplementedError(
-                "Conversion to BoTorch is only supported for numerical targets."
-            )
-
-        import torch
-        from botorch.acquisition.multi_objective.objective import (
-            GenericMCMultiOutputObjective,
-        )
-
-        return GenericMCMultiOutputObjective(
-            lambda samples, X: torch.stack(
-                [
-                    t.total_transformation.to_botorch_objective()(samples[..., i])
-                    for i, t in enumerate(self.targets)
-                ],
-                dim=-1,
-            )
-        )
-
+    @abstractmethod
     def transform(
         self,
         df: pd.DataFrame,
@@ -108,9 +75,6 @@
         Returns:
             A corresponding dataframe with the targets in computational representation.
         """
-        return transform_target_columns(
-            df, self.targets, allow_missing=allow_missing, allow_extra=allow_extra
-        )
 
 
 def to_objective(x: Target | Objective, /) -> Objective:
