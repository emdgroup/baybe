--- conflicted
+++ resolved
@@ -35,15 +35,11 @@
 )
 from baybe.utils.conversion import to_string
 from baybe.utils.dataframe import to_tensor
-<<<<<<< HEAD
 from baybe.utils.device_utils import (
     device_context,
     get_default_device,
     to_device,
 )
-from baybe.utils.plotting import to_string
-=======
->>>>>>> b1ac3347
 from baybe.utils.sampling_algorithms import (
     DiscreteSamplingMethod,
     sample_numerical_df,
