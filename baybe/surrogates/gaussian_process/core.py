"""Gaussian process surrogates."""

from __future__ import annotations

import gc
from typing import TYPE_CHECKING, ClassVar, Literal

from attrs import define, field
from attrs.validators import instance_of
from typing_extensions import override

from baybe.parameters.base import Parameter
from baybe.searchspace.core import SearchSpace
from baybe.surrogates.base import Surrogate
from baybe.surrogates.gaussian_process.kernel_factory import (
    KernelFactory,
    to_kernel_factory,
)
from baybe.surrogates.gaussian_process.presets import (
    GaussianProcessPreset,
    make_gp_from_preset,
)
from baybe.surrogates.gaussian_process.presets.default import (
    DefaultKernelFactory,
    _default_noise_factory,
)
from baybe.surrogates.gaussian_process.prior_modules import PriorMean, PriorKernel
from baybe.utils.conversion import to_string

if TYPE_CHECKING:
    from botorch.models.gpytorch import GPyTorchModel
    from botorch.models.transforms.input import InputTransform
    from botorch.models.transforms.outcome import OutcomeTransform
    from botorch.posteriors import Posterior
    from torch import Tensor


@define
class _ModelContext:
    """Model context for :class:`GaussianProcessSurrogate`."""

    searchspace: SearchSpace = field(validator=instance_of(SearchSpace))
    """The search space the model is trained on."""

    @property
    def task_idx(self) -> int | None:
        """The computational column index of the task parameter, if available."""
        return self.searchspace.task_idx

    @property
    def is_multitask(self) -> bool:
        """Indicates if model is to be operated in a multi-task context."""
        return self.n_task_dimensions > 0

    @property
    def n_task_dimensions(self) -> int:
        """The number of task dimensions."""
        # TODO: Generalize to multiple task parameters
        return 1 if self.task_idx is not None else 0

    @property
    def n_tasks(self) -> int:
        """The number of tasks."""
        return self.searchspace.n_tasks

    @property
    def parameter_bounds(self) -> Tensor:
        """Get the search space parameter bounds in BoTorch Format."""
        import torch

        return torch.from_numpy(self.searchspace.scaling_bounds.values)

    def get_numerical_indices(self, n_inputs: int) -> tuple[int, ...]:
        """Get the indices of the regular numerical model inputs."""
        return tuple(i for i in range(n_inputs) if i != self.task_idx)


@define
class GaussianProcessSurrogate(Surrogate):
    """A Gaussian process surrogate model."""

    # TODO: Enable multi-target support via batching

    # Note [Scaling Workaround]
    # -------------------------
    # For GPs, we deactivate the base class scaling and instead let the botorch
    # model internally handle input/output scaling. The reasons is that we need to
    # make `to_botorch` expose the actual botorch GP object, instead of going
    # via the `AdapterModel`, because certain acquisition functions (like qNIPV)
    # require the capability to `fantasize`, which the `AdapterModel` does not support.
    # The base class scaling thus needs to be disabled since otherwise the botorch GP
    # object would be trained on pre-scaled input/output data. This would cause a
    # problem since the resulting `posterior` method of that object is exposed
    # to `optimize_acqf_*`, which is configured to be called on the original scale.
    # Moving the scaling operation into the botorch GP object avoids this conflict.

    supports_transfer_learning: ClassVar[bool] = True
    # See base class.

    kernel_factory: KernelFactory = field(
        alias="kernel_or_factory",
        factory=DefaultKernelFactory,
        converter=to_kernel_factory,
    )
    """The factory used to create the kernel of the Gaussian process.

    Accepts either a :class:`baybe.kernels.base.Kernel` or a
    :class:`.kernel_factory.KernelFactory`.
    When passing a :class:`baybe.kernels.base.Kernel`, it gets automatically wrapped
    into a :class:`.kernel_factory.PlainKernelFactory`."""

    # TODO: type should be Optional[botorch.models.SingleTaskGP] but is currently
    #   omitted due to: https://github.com/python-attrs/cattrs/issues/531
    _model = field(init=False, default=None, eq=False)
    """The actual model."""

    # Transfer learning fields
    _prior_gp = field(init=False, default=None, eq=False)
    """Prior GP to extract mean/covariance from for transfer learning."""

    _transfer_mode: Literal["mean", "kernel"] | None = field(init=False, default=None, eq=False)
    """Transfer learning mode: 'mean' uses prior as mean function, 'kernel' uses prior covariance."""

    @staticmethod
    def from_preset(preset: GaussianProcessPreset) -> GaussianProcessSurrogate:
        """Create a Gaussian process surrogate from one of the defined presets."""
        return make_gp_from_preset(preset)

    @classmethod
    def from_prior_gp(
        cls,
        prior_gp,
        transfer_mode: Literal["mean", "kernel"] = "mean",
        kernel_factory: KernelFactory | None = None,
        **kwargs
    ) -> GaussianProcessSurrogate:
        """Create a GP surrogate from a prior GP.

        Args:
            prior_gp: Fitted SingleTaskGP to use as prior 
            transfer_mode: "mean" extracts posterior mean as prior mean,
                          "kernel" uses prior's covariance
            kernel_factory: Kernel factory for new covariance (required for mean mode,
                           ignored for kernel mode)
            **kwargs: Additional arguments passed to GaussianProcessSurrogate constructor

        Returns:
            New GaussianProcessSurrogate instance with prior mean or covariance

        Raises:
            ValueError: If prior_gp is not fitted or configuration is invalid
        """
        from copy import deepcopy
        from botorch.models import SingleTaskGP

        # Validate prior GP is fitted
        if not isinstance(prior_gp, SingleTaskGP):
            raise ValueError("prior_gp must be a fitted SingleTaskGP instance")
        if not hasattr(prior_gp, 'train_inputs') or prior_gp.train_inputs is None:
            raise ValueError("Prior GP must be fitted (have train_inputs) before use")

        # Validate transfer mode configuration
        if transfer_mode not in ["mean", "kernel"]:
            raise ValueError("transfer_mode must be 'mean' or 'kernel'")

        if transfer_mode == "mean" and kernel_factory is None:
            raise ValueError("kernel_factory is required for mean transfer mode")

        # For kernel transfer, kernel_factory is ignored (we use prior's kernel)
        if transfer_mode == "kernel":
            kernel_factory = kernel_factory or DefaultKernelFactory()

        # Create new surrogate instance
        instance = cls(kernel_or_factory=kernel_factory, **kwargs)

        # Configure for transfer learning
        instance._prior_gp = deepcopy(prior_gp)
        instance._transfer_mode = transfer_mode

        return instance

    @override
    def to_botorch(self) -> GPyTorchModel:
        return self._model

    @override
    @staticmethod
    def _make_parameter_scaler_factory(
        parameter: Parameter,
    ) -> type[InputTransform] | None:
        # For GPs, we let botorch handle the scaling. See [Scaling Workaround] above.
        return None

    @override
    @staticmethod
    def _make_target_scaler_factory() -> type[OutcomeTransform] | None:
        # For GPs, we let botorch handle the scaling. See [Scaling Workaround] above.
        return None

    @override
    def _posterior(self, candidates_comp_scaled: Tensor, /) -> Posterior:
        return self._model.posterior(candidates_comp_scaled)

    def _initialize_model(
        self,
        train_x: Tensor,
        train_y: Tensor,
        context: _ModelContext,
        batch_shape,
    ) -> None:
        """Initialize the GP model with appropriate mean and covariance modules.

        Handles both standard GP creation and creation of GP from given prior.

        Args:
            train_x: Training input data
            train_y: Training target data
            context: Model context containing searchspace information
            batch_shape: Batch shape for the training data
        """
        import botorch
        import gpytorch
        import torch

        numerical_idxs = context.get_numerical_indices(train_x.shape[-1])

<<<<<<< HEAD
        # Configure input/output transforms
        if self._prior_gp is not None:
            # Use prior's transforms for consistency in transfer learning
            input_transform = self._prior_gp.input_transform
            outcome_transform = self._prior_gp.outcome_transform
        else:
            # Standard transform setup
            input_transform = botorch.models.transforms.Normalize(
                train_x.shape[-1], bounds=context.parameter_bounds, indices=numerical_idxs
            )
            outcome_transform = botorch.models.transforms.Standardize(train_y.shape[-1])
=======
        # For GPs, we let botorch handle the scaling. See [Scaling Workaround] above.
        input_transform = botorch.models.transforms.Normalize(
            train_x.shape[-1],
            bounds=context.parameter_bounds,
            indices=list(numerical_idxs),
        )
        outcome_transform = botorch.models.transforms.Standardize(train_y.shape[-1])

        # extract the batch shape of the training data
        batch_shape = train_x.shape[:-2]
>>>>>>> 8323cacf

        # Configure mean module
        if self._prior_gp is not None and self._transfer_mode == "mean":
            mean_module = PriorMean(self._prior_gp, batch_shape=batch_shape)
        else:
            mean_module = gpytorch.means.ConstantMean(batch_shape=batch_shape)

        # Configure base covariance module
        if self._prior_gp is not None and self._transfer_mode == "kernel":
            base_covar_module = PriorKernel(self._prior_gp.covar_module)
        else:
            # Use kernel factory
            base_covar_module = self.kernel_factory(
                context.searchspace, train_x, train_y
            ).to_gpytorch(
                ard_num_dims=train_x.shape[-1] - context.n_task_dimensions,
                active_dims=numerical_idxs,
                batch_shape=batch_shape,
            )

        # Handle multi-task covariance (keep existing logic)
        if not context.is_multitask:
            covar_module = base_covar_module
        else:
            task_covar_module = gpytorch.kernels.IndexKernel(
                num_tasks=context.n_tasks,
                active_dims=context.task_idx,
                rank=context.n_tasks,
            )
            covar_module = base_covar_module * task_covar_module

        # Configure likelihood (keep existing logic)
        noise_prior = _default_noise_factory(context.searchspace, train_x, train_y)
        likelihood = gpytorch.likelihoods.GaussianLikelihood(
            noise_prior=noise_prior[0].to_gpytorch(), batch_shape=batch_shape
        )
        likelihood.noise = torch.tensor([noise_prior[1]])

        # Create the model
        self._model = botorch.models.SingleTaskGP(
            train_x,
            train_y,
            input_transform=input_transform,
            outcome_transform=outcome_transform,
            mean_module=mean_module,
            covar_module=covar_module,
            likelihood=likelihood,
        )

    @override
    def _fit(self, train_x: Tensor, train_y: Tensor) -> None:
        import botorch
        import gpytorch

        # FIXME[typing]: It seems there is currently no better way to inform the type
        #   checker that the attribute is available at the time of the function call
        assert self._searchspace is not None

        context = _ModelContext(self._searchspace)
        batch_shape = train_x.shape[:-2]

        # Initialize model
        self._initialize_model(train_x, train_y, context, batch_shape)

        # TODO: This is still a temporary workaround to avoid overfitting seen in
        #  low-dimensional TL cases. More robust settings are being researched.
        if context.n_task_dimensions > 0:
            mll = gpytorch.mlls.LeaveOneOutPseudoLikelihood(
                self._model.likelihood, self._model
            )
        else:
            mll = gpytorch.ExactMarginalLogLikelihood(
                self._model.likelihood, self._model
            )

        botorch.fit.fit_gpytorch_mll(mll)

    @override
    def __str__(self) -> str:
        fields = [
            to_string("Kernel factory", self.kernel_factory, single_line=True),
        ]
        return to_string(super().__str__(), *fields)


# Collect leftover original slotted classes processed by `attrs.define`
gc.collect()<|MERGE_RESOLUTION|>--- conflicted
+++ resolved
@@ -24,7 +24,7 @@
     DefaultKernelFactory,
     _default_noise_factory,
 )
-from baybe.surrogates.gaussian_process.prior_modules import PriorMean, PriorKernel
+from baybe.surrogates.gaussian_process.prior_modules import PriorKernel, PriorMean
 from baybe.utils.conversion import to_string
 
 if TYPE_CHECKING:
@@ -118,7 +118,9 @@
     _prior_gp = field(init=False, default=None, eq=False)
     """Prior GP to extract mean/covariance from for transfer learning."""
 
-    _transfer_mode: Literal["mean", "kernel"] | None = field(init=False, default=None, eq=False)
+    _transfer_mode: Literal["mean", "kernel"] | None = field(
+        init=False, default=None, eq=False
+    )
     """Transfer learning mode: 'mean' uses prior as mean function, 'kernel' uses prior covariance."""
 
     @staticmethod
@@ -132,12 +134,12 @@
         prior_gp,
         transfer_mode: Literal["mean", "kernel"] = "mean",
         kernel_factory: KernelFactory | None = None,
-        **kwargs
+        **kwargs,
     ) -> GaussianProcessSurrogate:
         """Create a GP surrogate from a prior GP.
 
         Args:
-            prior_gp: Fitted SingleTaskGP to use as prior 
+            prior_gp: Fitted SingleTaskGP to use as prior
             transfer_mode: "mean" extracts posterior mean as prior mean,
                           "kernel" uses prior's covariance
             kernel_factory: Kernel factory for new covariance (required for mean mode,
@@ -151,12 +153,13 @@
             ValueError: If prior_gp is not fitted or configuration is invalid
         """
         from copy import deepcopy
+
         from botorch.models import SingleTaskGP
 
         # Validate prior GP is fitted
         if not isinstance(prior_gp, SingleTaskGP):
             raise ValueError("prior_gp must be a fitted SingleTaskGP instance")
-        if not hasattr(prior_gp, 'train_inputs') or prior_gp.train_inputs is None:
+        if not hasattr(prior_gp, "train_inputs") or prior_gp.train_inputs is None:
             raise ValueError("Prior GP must be fitted (have train_inputs) before use")
 
         # Validate transfer mode configuration
@@ -224,7 +227,6 @@
 
         numerical_idxs = context.get_numerical_indices(train_x.shape[-1])
 
-<<<<<<< HEAD
         # Configure input/output transforms
         if self._prior_gp is not None:
             # Use prior's transforms for consistency in transfer learning
@@ -233,21 +235,11 @@
         else:
             # Standard transform setup
             input_transform = botorch.models.transforms.Normalize(
-                train_x.shape[-1], bounds=context.parameter_bounds, indices=numerical_idxs
+                train_x.shape[-1],
+                bounds=context.parameter_bounds,
+                indices=numerical_idxs,
             )
             outcome_transform = botorch.models.transforms.Standardize(train_y.shape[-1])
-=======
-        # For GPs, we let botorch handle the scaling. See [Scaling Workaround] above.
-        input_transform = botorch.models.transforms.Normalize(
-            train_x.shape[-1],
-            bounds=context.parameter_bounds,
-            indices=list(numerical_idxs),
-        )
-        outcome_transform = botorch.models.transforms.Standardize(train_y.shape[-1])
-
-        # extract the batch shape of the training data
-        batch_shape = train_x.shape[:-2]
->>>>>>> 8323cacf
 
         # Configure mean module
         if self._prior_gp is not None and self._transfer_mode == "mean":
