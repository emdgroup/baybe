--- conflicted
+++ resolved
@@ -10,17 +10,7 @@
 
 import pandas as pd
 from attrs import define, field
-<<<<<<< HEAD
 from attrs.validators import instance_of
-from cattrs.dispatch import (
-    StructuredValue,
-    StructureHook,
-    TargetType,
-    UnstructuredValue,
-    UnstructureHook,
-)
-=======
->>>>>>> 596ae6b6
 from joblib.hashing import hash
 from typing_extensions import override
 
