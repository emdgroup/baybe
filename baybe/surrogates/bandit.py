--- conflicted
+++ resolved
@@ -99,12 +99,8 @@
             @override
             def forward(self, posterior: Posterior) -> Tensor:
                 """Sample the posterior."""
-<<<<<<< HEAD
-                with Settings(random_seed=self.seed):
-=======
                 # FIXME[typing]: https://github.com/meta-pytorch/botorch/issues/3061
-                with temporary_seed(int(self.seed)):
->>>>>>> 641169cb
+                with Settings(random_seed=int(self.seed)):
                     samples = posterior.rsample(self.sample_shape)
                 return samples
 
