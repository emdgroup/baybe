--- conflicted
+++ resolved
@@ -575,22 +575,17 @@
         return len(self.parameters) == 0
 
     @property
-<<<<<<< HEAD
     def parameter_names(self) -> tuple[str, ...]:
         """Return tuple of parameter names."""
         return tuple(p.name for p in self.parameters)
 
     @property
-    def param_bounds_comp(self) -> np.ndarray:
-        """Return bounds as tensor.
-=======
     def comp_rep_columns(self) -> tuple[str, ...]:
         """The columns spanning the computational representation."""
         # We go via `comp_rep` here instead of using the columns of the individual
         # parameters because the search space potentially uses only a subset of the
         # columns due to decorrelation
         return tuple(self.comp_rep.columns)
->>>>>>> 4f65c7e9
 
     @property
     def comp_rep_bounds(self) -> pd.DataFrame:
