### Basic example for using BayBE

"""
This example shows how to create a BayBE Object and how to use it.
It details how a user can first define parameters of the searchspace and the objective.
These can then be used to create a proper BayBE object that can be used to get recommendations.
"""

<<<<<<< HEAD
#### Necessary imports for this example

from baybe.core import BayBE
from baybe.parameters import GenericSubstance, NumericDiscrete
=======
from baybe import BayBE
from baybe.parameters import NumericalDiscreteParameter, SubstanceParameter
>>>>>>> 82a888cf
from baybe.searchspace import SearchSpace
from baybe.targets import NumericalTarget, Objective
from baybe.utils import add_fake_results

<<<<<<< HEAD

#### Creation of searchspace object
=======
# --------------------------------------------------------------------------------------
# PART 1: Creation of searchspace object
# --------------------------------------------------------------------------------------


# In this part the user define the search space
# It can be continuous, discrete or hybrid
# Here a basic discrete searchspace is presented
# Discrete variables can be numerical, categorical or encoded chemical substances

# To be able to create a searchspace in which BayBE can operate.
# It is important to first define all parameters that can vary between experiments
# and of course the different values that can be taken by a parameter

>>>>>>> 82a888cf

# This part shows how the user can create a searchspace object.
# In general, searchspaces can be continuous, discrete or hybrid.
# This depends on the parameters of the searchspace.
# In this examples, a basic discrete searchspace is presented.
# Discrete variables can be numerical, categorical or encoded chemical substances.

# To create a searchspace, we need to define all parameters that can vary between experiments.
# This example presents the optimization of a direct Arylation reaction.
# For this, we require data for solvents, ligands and bases.

# The available solvents, bases and ligands are described in the following dictionaries via SMILES.

dict_solvent = {
    "DMAc": r"CC(N(C)C)=O",
    "Butyornitrile": r"CCCC#N",
    "Butyl Ester": r"CCCCOC(C)=O",
    "p-Xylene": r"CC1=CC=C(C)C=C1",
}

dict_base = {
    "Potassium acetate": r"O=C([O-])C.[K+]",
    "Potassium pivalate": r"O=C([O-])C(C)(C)C.[K+]",
    "Cesium acetate": r"O=C([O-])C.[Cs+]",
    "Cesium pivalate": r"O=C([O-])C(C)(C)C.[Cs+]",
}

dict_ligand = {
    "BrettPhos": r"CC(C)C1=CC(C(C)C)=C(C(C(C)C)=C1)C2=C(P(C3CCCCC3)C4CCCCC4)C(OC)="
    "CC=C2OC",
    "Di-tert-butylphenylphosphine": r"CC(C)(C)P(C1=CC=CC=C1)C(C)(C)C",
    "(t-Bu)PhCPhos": r"CN(C)C1=CC=CC(N(C)C)=C1C2=CC=CC=C2P(C(C)(C)C)C3=CC=CC=C3",
}

# This part shows how to create the  parameter objects that are used to create the BayBE object.
# We define the chemical substances parameters using the dictionaries defined previously.
# Here, we use `"MORDRED"` encoding, but others are available.

solvent = SubstanceParameter("Solvent", data=dict_solvent, encoding="MORDRED")
base = SubstanceParameter("Base", data=dict_base, encoding="MORDRED")
ligand = SubstanceParameter("Ligand", data=dict_ligand, encoding="MORDRED")

# We proceed to define numerical discrete parameters: `temperature` and `concentration`.

temperature = NumericalDiscreteParameter(
    "Temperature", values=[90, 105, 120], tolerance=2
)
concentration = NumericalDiscreteParameter(
    "Concentration", values=[0.057, 0.1, 0.153], tolerance=0.005
)

# To simplify the creation of the BayBE object, we collect all parameters in a single list.

parameters = [solvent, base, ligand, temperature, concentration]

# The searchspace object can now be easily created as follows.

searchspace = SearchSpace.from_product(parameters=parameters)

#### Creation of objective object

# In this part we specify the objective of the optimization process.
# In this example, we consider a single numerical target.
# The user indicates the target variable as well as what he is trying to achieve.
# That is, the user can decide wheter to maximize, minimize or match a specific value.
# In this example, we maximize the yield of a reaction.
# Hence, we indicate that the target is numerical, named `"yield"` and use the mode `"MAX"`.

objective = Objective(
    mode="SINGLE", targets=[NumericalTarget(name="yield", mode="MAX")]
)

#### Creation of a BayBE object

# We now finaly create the BayBE object using the objects configure previously.

baybe_obj = BayBE(
    searchspace=searchspace,
    objective=objective,
)

# Note that an additional strategy object can be specified while creating the BayBE object.
# This object and its parameters are described in the basic example 'strategies'
# If no strategy is supplied, a default one is used.
# Details on strategies can be found in [`strategies`](./strategies.md)

#### Getting a recommendation

# In this part we use the BayBE object to recommend the next experiments to be conducted.
# To do so we use the `recommend()` function of the BayBE object.

# The user can specify the size of the batch of recommendations desired.
# The value needs to be an integer >= 1.

recommendation = baybe_obj.recommend(batch_quantity=1)

print("\n\nRecommended measurements with batch_quantity = 1: ")
print(recommendation)

# `recommendation` is a dataframe with one column per parameter.
# Each row is a suggested experiment filled with a value to try for each parameter.

# If we set a greater batch quantity, the `recommendation` dataframe contains more rows.

for batch_quantity in [2, 3]:
    recommendation = baybe_obj.recommend(batch_quantity=batch_quantity)
    print(f"\n\nRecommended measurements with batch_quantity = {batch_quantity}: ")
    print(recommendation)

#### Adding a measurement

# In this part we add target values obtained while conducting new measurements.
# This is done by creating a new column in the `recommendation` dataframe named after the target.
# In this example, we use the `add_fake_results()` utility function to create some fake results.

add_fake_results(recommendation, baybe_obj)
print("\n\nRecommended experiments with fake measured values: ")
print(recommendation)

# The recommendation dataframe now has a new column named `yield` filled with fake values.

# Finally, we update the BayBE object by adding the measurement.

baybe_obj.add_measurements(recommendation)<|MERGE_RESOLUTION|>--- conflicted
+++ resolved
@@ -6,38 +6,16 @@
 These can then be used to create a proper BayBE object that can be used to get recommendations.
 """
 
-<<<<<<< HEAD
 #### Necessary imports for this example
 
-from baybe.core import BayBE
-from baybe.parameters import GenericSubstance, NumericDiscrete
-=======
+#### Necessary imports for this example
 from baybe import BayBE
 from baybe.parameters import NumericalDiscreteParameter, SubstanceParameter
->>>>>>> 82a888cf
 from baybe.searchspace import SearchSpace
 from baybe.targets import NumericalTarget, Objective
 from baybe.utils import add_fake_results
 
-<<<<<<< HEAD
-
 #### Creation of searchspace object
-=======
-# --------------------------------------------------------------------------------------
-# PART 1: Creation of searchspace object
-# --------------------------------------------------------------------------------------
-
-
-# In this part the user define the search space
-# It can be continuous, discrete or hybrid
-# Here a basic discrete searchspace is presented
-# Discrete variables can be numerical, categorical or encoded chemical substances
-
-# To be able to create a searchspace in which BayBE can operate.
-# It is important to first define all parameters that can vary between experiments
-# and of course the different values that can be taken by a parameter
-
->>>>>>> 82a888cf
 
 # This part shows how the user can create a searchspace object.
 # In general, searchspaces can be continuous, discrete or hybrid.
@@ -46,6 +24,7 @@
 # Discrete variables can be numerical, categorical or encoded chemical substances.
 
 # To create a searchspace, we need to define all parameters that can vary between experiments.
+
 # This example presents the optimization of a direct Arylation reaction.
 # For this, we require data for solvents, ligands and bases.
 
@@ -76,11 +55,13 @@
 # We define the chemical substances parameters using the dictionaries defined previously.
 # Here, we use `"MORDRED"` encoding, but others are available.
 
+# We proceed to define numerical discrete parameters: `temperature` and `concentration`.
+
 solvent = SubstanceParameter("Solvent", data=dict_solvent, encoding="MORDRED")
 base = SubstanceParameter("Base", data=dict_base, encoding="MORDRED")
 ligand = SubstanceParameter("Ligand", data=dict_ligand, encoding="MORDRED")
 
-# We proceed to define numerical discrete parameters: `temperature` and `concentration`.
+# Define numerical discrete parameters: Temperature, Concentration
 
 temperature = NumericalDiscreteParameter(
     "Temperature", values=[90, 105, 120], tolerance=2
